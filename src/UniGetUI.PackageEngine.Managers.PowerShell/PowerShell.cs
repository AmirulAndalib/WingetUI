--- conflicted
+++ resolved
@@ -30,11 +30,7 @@
                 SupportsCustomSources = true,
                 SupportsPreRelease = true,
                 SupportsCustomPackageIcons = true,
-<<<<<<< HEAD
-                Sources = new ManagerSource.Capabilities
-=======
                 Sources = new SourceCapabilities()
->>>>>>> ab8634cd
                 {
                     KnowsPackageCount = false,
                     KnowsUpdateDate = false,
