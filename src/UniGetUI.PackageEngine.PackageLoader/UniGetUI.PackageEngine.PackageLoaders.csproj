--- conflicted
+++ resolved
@@ -1,20 +1,3 @@
-<<<<<<< HEAD
-﻿<Project Sdk="Microsoft.NET.Sdk">
-	  <PropertyGroup>
-		  <TargetFramework>net8.0-windows10.0.19041.0</TargetFramework>
-		  <ImplicitUsings>enable</ImplicitUsings>
-		  <RuntimeIdentifiers>win-x64</RuntimeIdentifiers>
-		  <RuntimeIdentifier>win-$(Platform)</RuntimeIdentifier>
-		  <Platforms>x64</Platforms>
-		  <TargetPlatformMinVersion>10.0.19041.0</TargetPlatformMinVersion>
-		  <SupportedOSPlatformVersion>10.0.19041.0</SupportedOSPlatformVersion>
-		  <SdkVersion>8.0.204</SdkVersion>
-		  <WindowsAppSDKSelfContained>true</WindowsAppSDKSelfContained>
-		  <PublishSelfContained>true</PublishSelfContained>
-		  <Authors>Martí Climent and the contributors</Authors>
-		  <PublisherName>Martí Climent</PublisherName>
-		  <Nullable>enable</Nullable>
-=======
 <Project Sdk="Microsoft.NET.Sdk">
     <PropertyGroup>
       <TargetFramework>net8.0-windows10.0.19041.0</TargetFramework>
@@ -29,7 +12,6 @@
       <Authors>Martí Climent and the contributors</Authors>
       <PublisherName>Martí Climent</PublisherName>
       <Nullable>enable</Nullable>
->>>>>>> d89d657a
       <GenerateAssemblyInfo>false</GenerateAssemblyInfo>
   </PropertyGroup>
 
