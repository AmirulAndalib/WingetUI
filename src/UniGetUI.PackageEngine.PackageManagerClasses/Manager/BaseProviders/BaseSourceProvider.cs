--- conflicted
+++ resolved
@@ -1,8 +1,3 @@
-<<<<<<< HEAD
-using UniGetUI.PackageEngine.Classes.Manager.Interfaces;
-using UniGetUI.PackageEngine.Classes.Manager.ManagerHelpers;
-=======
->>>>>>> ab8634cd
 using UniGetUI.PackageEngine.Enums;
 using UniGetUI.PackageEngine.Interfaces;
 using UniGetUI.PackageEngine.Interfaces.ManagerProviders;
@@ -29,14 +24,8 @@
         /// <summary>
         /// Loads the sources for the manager. This method SHOULD NOT handle exceptions
         /// </summary>
-<<<<<<< HEAD
-        protected abstract Task<ManagerSource[]> GetSources_UnSafe();
-        public virtual async Task<ManagerSource[]> GetSources()
-=======
-        /// <returns></returns>
         protected abstract Task<IManagerSource[]> GetSources_UnSafe();
         public virtual async Task<IManagerSource[]> GetSources()
->>>>>>> ab8634cd
         {
             IManagerSource[] sources = await GetSources_UnSafe();
             SourceFactory.Reset();
