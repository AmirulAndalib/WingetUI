using System.Diagnostics;
using System.Text.RegularExpressions;
using UniGetUI.Core.Classes;
using UniGetUI.Core.Data;
using UniGetUI.Core.IconEngine;
using UniGetUI.Core.Logging;
using UniGetUI.Core.SettingsEngine;
using UniGetUI.PackageEngine.Classes.Manager.BaseProviders;
using UniGetUI.PackageEngine.Interfaces.ManagerProviders;
using UniGetUI.PackageEngine.Classes.Manager.Classes;
using UniGetUI.PackageEngine.Classes.Manager.ManagerHelpers;
using UniGetUI.PackageEngine.Classes.Manager.Providers;
using UniGetUI.PackageEngine.Classes.Packages;
using UniGetUI.PackageEngine.Enums;
using UniGetUI.PackageEngine.Interfaces;
using UniGetUI.PackageEngine.ManagerClasses.Classes;
using UniGetUI.PackageEngine.PackageClasses;
using UniGetUI.PackageEngine.Classes.Manager;
using UniGetUI.Core.Tools;

namespace UniGetUI.PackageEngine.ManagerClasses.Manager
{
    public abstract class PackageManager : SingletonBase<PackageManager>, ISourceProvider, IPackageDetailsProvider, IPackageManager
    {
        public ManagerProperties Properties { get; set; } = new(IsDummy: true);
        public ManagerCapabilities Capabilities { get; set; } = new(IsDummy: true);
        public ManagerStatus Status { get; set; } = new() { Found = false };
        public string Name { get; set; } = "Unset";
        public string DisplayName { get => Properties.DisplayName ?? Name; }
        public IManagerSource DefaultSource { get; set; }
        public static string[] FALSE_PACKAGE_NAMES = [""];
        public static string[] FALSE_PACKAGE_IDS = [""];
        public static string[] FALSE_PACKAGE_VERSIONS = [""];
        public bool ManagerReady { get; set; } = false;
        public IManagerLogger TaskLogger { get; }

        public ISourceProvider SourceProvider { get; set; }
        public ISourceFactory SourceFactory { get => SourceProvider.SourceFactory; }
        public IEnumerable<ManagerDependency> Dependencies { get; protected set; } = [];

        public IPackageDetailsProvider? PackageDetailsProvider { get; set; }
        private readonly bool __base_constructor_called = false;

        public PackageManager()
        {
            DefaultSource = Properties.DefaultSource;
            Name = Properties.Name;
            __base_constructor_called = true;
            TaskLogger = new ManagerLogger(this);
            SourceProvider = new NullSourceProvider(this);
            PackageDetailsProvider = new NullPackageDetailsProvider(this);
        }

        /// <summary>
        /// Initializes the Package Manager (asynchronously). Must be run before using any other method of the manager.
        /// </summary>
        public virtual async Task InitializeAsync()
        {
            // BEGIN integrity check
            if (!__base_constructor_called)
            {
                throw new InvalidOperationException($"The Manager {Properties.Name} has not called the base constructor.");
            }

            if (Capabilities.IsDummy)
            {
                throw new InvalidOperationException($"The current instance of PackageManager with name ${Properties.Name} does not have a valid Capabilities object");
            }

            if (Properties.IsDummy)
            {
                throw new InvalidOperationException($"The current instance of PackageManager with name ${Properties.Name} does not have a valid Properties object");
            }

            if (Capabilities.SupportsCustomSources && SourceProvider == null)
            {
                throw new InvalidOperationException($"Manager {Name} has been declared as SupportsCustomSources but has no helper associated with it");
            }
            // END integrity check

            DefaultSource = Properties.DefaultSource;
            Name = Properties.Name;
            try
            {
                Status = await LoadManager();

                if (IsReady() && SourceProvider != null)
                {
                    Task<IManagerSource[]> SourcesTask = GetSources();
                    Task winner = await Task.WhenAny(
                        SourcesTask,
                        Task.Delay(10000));
                    if (winner == SourcesTask)
                    {
                        ManagerReady = true;
                    }
                    else
                    {
                        ManagerReady = true;
                        Logger.Warn(Name + " sources took too long to load, using known sources as default");
                    }
                }
                ManagerReady = true;

                string LogData = "▄▄▄▄▄▄▄▄▄▄▄▄▄▄▄▄▄▄▄▄▄▄▄▄▄▄▄▄▄▄▄▄▄▄▄▄▄▄▄▄▄▄▄▄▄" +
                               "\n█▀▀▀▀▀▀▀▀▀▀▀▀▀ MANAGER LOADED ▀▀▀▀▀▀▀▀▀▀▀▀▀▀▀" +
                               "\n█ Name: " + Name +
                               "\n█ Enabled: " + IsEnabled().ToString() +
                               (IsEnabled() ?
                               "\n█ Found: " + Status.Found.ToString() +
                               (Status.Found ?
                               "\n█ Fancye exe name: " + Properties.ExecutableFriendlyName +
                               "\n█ Executable path: " + Status.ExecutablePath +
                               "\n█ Call arguments: " + Properties.ExecutableCallArgs +
                               "\n█ Version: \n" + "█   " + Status.Version.Replace("\n", "\n█   ")
                               :
                               "\n█ THE MANAGER WAS NOT FOUND. PERHAPS IT IS NOT " +
                               "\n█ INSTALLED OR IT HAS BEEN MISCONFIGURED "
                               )
                               :
                               "\n█ THE MANAGER IS DISABLED"
                               ) +
                               "\n▀▀▀▀▀▀▀▀▀▀▀▀▀▀▀▀▀▀▀▀▀▀▀▀▀▀▀▀▀▀▀▀▀▀▀▀▀▀▀▀▀▀▀▀▀";

                Logger.Info(LogData);
            }
            catch (Exception e)
            {
                ManagerReady = true; // We need this to unblock the main thread
                Logger.Error("Could not initialize Package Manager " + Name);
                Logger.Error(e);
            }
        }

        /// <summary>
        /// Returns a ManagerStatus object representing the current status of the package manager. This method runs asynchronously.
        /// </summary>
        protected abstract Task<ManagerStatus> LoadManager();

        /// <summary>
        /// Returns true if the manager is enabled, false otherwise
        /// </summary>
        public bool IsEnabled()
        {
            return !Settings.Get("Disable" + Name);
        }

        /// <summary>
        /// Returns true if the manager is enabled and available (the required executable files were found). Returns false otherwise
        /// </summary>
        public bool IsReady()
        {
            return IsEnabled() && Status.Found;
        }

        /// <summary>
        /// Returns an array of Package objects that the manager lists for the given query. Depending on the manager, the list may
        /// also include similar results. This method is fail-safe and will return an empty array if an error occurs.
        /// </summary>
<<<<<<< HEAD
        public async Task<Package[]> FindPackages(string query)
=======
        /// <param name="query"></param>
        /// <returns></returns>
        public async Task<IPackage[]> FindPackages(string query)
>>>>>>> ab8634cd
        {
            if (!IsReady()) { Logger.Warn($"Manager {Name} is disabled but yet FindPackages was called"); return []; }
            try
            {
                Package[] packages = await FindPackages_UnSafe(query).WaitAsync(TimeSpan.FromSeconds(60));
                for (int i = 0; i < packages.Length; i++)
                {
                    packages[i] = PackageCacher.GetAvailablePackage(packages[i]);
                }
                Logger.Info($"Found {packages.Length} available packages from {Name} with the query {query}");
                return packages;
            }
            catch (Exception e)
            {
                Logger.Error("Error finding packages on manager " + Name + " with query " + query);
                Logger.Error(e);
                return [];
            }
        }

        /// <summary>
        /// Returns an array of UpgradablePackage objects that represent the available updates reported by the manager.
        /// This method is fail-safe and will return an empty array if an error occurs.
        /// </summary>
<<<<<<< HEAD
        public async Task<Package[]> GetAvailableUpdates()
=======
        /// <param name="query"></param>
        /// <returns></returns>
        public async Task<IPackage[]> GetAvailableUpdates()
>>>>>>> ab8634cd
        {
            if (!IsReady()) { Logger.Warn($"Manager {Name} is disabled but yet GetAvailableUpdates was called"); return []; }
            try
            {
                await RefreshPackageIndexes().WaitAsync(TimeSpan.FromSeconds(60));
                Package[] packages = await GetAvailableUpdates_UnSafe().WaitAsync(TimeSpan.FromSeconds(60));
                for (int i = 0; i < packages.Length; i++)
                {
                    packages[i] = PackageCacher.GetUpgradablePackage(packages[i]);
                }

                Logger.Info($"Found {packages.Length} available updates from {Name}");
                return packages;
            }
            catch (Exception e)
            {
                Logger.Error("Error finding updates on manager " + Name);
                Logger.Error(e);
                return [];
            }
        }

        /// <summary>
        /// Returns an array of Package objects that represent the installed reported by the manager.
        /// This method is fail-safe and will return an empty array if an error occurs.
        /// </summary>
<<<<<<< HEAD
        public async Task<Package[]> GetInstalledPackages()
=======
        /// <returns></returns>
        public async Task<IPackage[]> GetInstalledPackages()
>>>>>>> ab8634cd
        {
            if (!IsReady()) { Logger.Warn($"Manager {Name} is disabled but yet GetInstalledPackages was called"); return []; }
            try
            {
                Package[] packages = await GetInstalledPackages_UnSafe().WaitAsync(TimeSpan.FromSeconds(60));
                for (int i = 0; i < packages.Length; i++)
                {
                    packages[i] = PackageCacher.GetInstalledPackage(packages[i]);
                }

                Logger.Info($"Found {packages.Length} installed packages from {Name}");
                return packages;
            }
            catch (Exception e)
            {
                Logger.Error("Error finding installed packages on manager " + Name);
                Logger.Error(e);
                return [];
            }
        }

        /// <summary>
        /// Returns the available packages to install for the given query.
        /// Each manager MUST implement this method.
        /// </summary>
        /// <param name="query">The query string to search for</param>
        /// <returns>An array of Package objects</returns>
        protected abstract Task<Package[]> FindPackages_UnSafe(string query);

        /// <summary>
        /// Returns the available updates reported by the manager.
        /// Each manager MUST implement this method.
        /// </summary>
        /// <returns>An array of UpgradablePackage objects</returns>
        protected abstract Task<Package[]> GetAvailableUpdates_UnSafe();

        /// <summary>
        /// Returns an array of Package objects containing the installed packages reported by the manager.
        /// Each manager MUST implement this method.
        /// </summary>
        /// <returns>An array of Package objects</returns>
        protected abstract Task<Package[]> GetInstalledPackages_UnSafe();

        /// <summary>
        /// Returns the command-line parameters to install the given package.
        /// Each manager MUST implement this method.
        /// </summary>
        /// <param name="package">The Package going to be installed</param>
        /// <param name="options">The options in which it is going to be installed</param>
        /// <returns>An array of strings containing the parameters without the manager executable file</returns>
        public abstract string[] GetInstallParameters(IPackage package, IInstallationOptions options);

        /// <summary>
        /// Returns the command-line parameters to update the given package.
        /// Each manager MUST implement this method.
        /// </summary>
        /// <param name="package">The Package going to be updated</param>
        /// <param name="options">The options in which it is going to be updated</param>
        /// <returns>An array of strings containing the parameters without the manager executable file</returns>
        public abstract string[] GetUpdateParameters(IPackage package, IInstallationOptions options);

        /// <summary>
        /// Returns the command-line parameters to uninstall the given package.
        /// Each manager MUST implement this method.
        /// </summary>
        /// <param name="package">The Package going to be uninstalled</param>
        /// <param name="options">The options in which it is going to be uninstalled</param>
        /// <returns>An array of strings containing the parameters without the manager executable file</returns>
        public abstract string[] GetUninstallParameters(IPackage package, IInstallationOptions options);

        /// <summary>
        /// Decides and returns the verdict of the install operation.
        /// Each manager MUST implement this method.
        /// </summary>
        /// <param name="package">The package that was installed</param>
        /// <param name="options">The options with which the package was installed. They may be modified if the returned value is OperationVeredict.AutoRetry</param>
        /// <param name="ReturnCode">The exit code of the process</param>
        /// <param name="Output">the output of the process</param>
        /// <returns>An OperationVeredict value representing the result of the installation</returns>
        public abstract OperationVeredict GetInstallOperationVeredict(IPackage package, IInstallationOptions options, int ReturnCode, string[] Output);

        /// <summary>
        /// Decides and returns the verdict of the update operation.
        /// Each manager MUST implement this method.
        /// </summary>
        /// <param name="package">The package that was updated</param>
        /// <param name="options">The options with which the package was updated. They may be modified if the returned value is OperationVeredict.AutoRetry</param>
        /// <param name="ReturnCode">The exit code of the process</param>
        /// <param name="Output">the output of the process</param>
        /// <returns>An OperationVeredict value representing the result of the update</returns>
        public abstract OperationVeredict GetUpdateOperationVeredict(IPackage package, IInstallationOptions options, int ReturnCode, string[] Output);

        /// <summary>
        /// Decides and returns the verdict of the uninstall operation.
        /// Each manager MUST implement this method.
        /// </summary>
        /// <param name="package">The package that was uninstalled</param>
        /// <param name="options">The options with which the package was uninstalled. They may be modified if the returned value is OperationVeredict.AutoRetry</param>
        /// <param name="ReturnCode">The exit code of the process</param>
        /// <param name="Output">the output of the process</param>
        /// <returns>An OperationVeredict value representing the result of the uninstall</returns>
        public abstract OperationVeredict GetUninstallOperationVeredict(IPackage package, IInstallationOptions options, int ReturnCode, string[] Output);

        /// <summary>
        /// Refreshes the Package Manager sources/indexes
        /// Each manager MUST implement this method.
        /// </summary>
#pragma warning disable CS1998
        public virtual async Task RefreshPackageIndexes()
        {
            Logger.Debug($"Manager {Name} has not implemented RefreshPackageIndexes");
        }
#pragma warning restore CS1998

        // BEGIN SOURCE-RELATED METHODS

        /// <summary>
        /// Will check if the Manager supports custom sources, and throw an exception if not
        /// </summary>
        /// <exception cref="InvalidOperationException"></exception>
        private void AssertSourceCompatibility(string MethodName)
        {
            if (!Capabilities.SupportsCustomSources)
            {
                throw new InvalidOperationException($"Manager {Name} does not support custom sources but yet {MethodName} method was called.\n {Environment.StackTrace}");
            }

            if (SourceProvider == null)
            {
                throw new InvalidOperationException($"Manager {Name} does support custom sources but yet the source helper is null");
            }
        }
#pragma warning disable CS8602
        public IManagerSource GetSourceOrDefault(string SourceName)
        {
            AssertSourceCompatibility("GetSourceFromName");
            return SourceProvider.SourceFactory.GetSourceOrDefault(SourceName);
        }
        public IManagerSource? GetSourceIfExists(string SourceName)
        {
            AssertSourceCompatibility("GetSourceIfExists");
            return SourceProvider.SourceFactory.GetSourceIfExists(SourceName);
        }
        public string[] GetAddSourceParameters(IManagerSource source)
        {
            AssertSourceCompatibility("GetAddSourceParameters");
            return SourceProvider.GetAddSourceParameters(source);
        }
        public string[] GetRemoveSourceParameters(IManagerSource source)
        {
            AssertSourceCompatibility("GetRemoveSourceParameters");
            return SourceProvider.GetRemoveSourceParameters(source);
        }
        public OperationVeredict GetAddSourceOperationVeredict(IManagerSource source, int ReturnCode, string[] Output)
        {
            AssertSourceCompatibility("GetAddSourceOperationVeredict");
            return SourceProvider.GetAddSourceOperationVeredict(source, ReturnCode, Output);
        }
        public OperationVeredict GetRemoveSourceOperationVeredict(IManagerSource source, int ReturnCode, string[] Output)
        {
            AssertSourceCompatibility("GetRemoveSourceOperationVeredict");
            return SourceProvider.GetRemoveSourceOperationVeredict(source, ReturnCode, Output);
        }

        public virtual async Task<IManagerSource[]> GetSources()
        {
            if (!IsReady()) { Logger.Warn($"Manager {Name} is disabled but yet GetSources was called"); return []; }
            try
            {
                AssertSourceCompatibility("GetSources");
                IManagerSource[] result = await SourceProvider.GetSources().WaitAsync(TimeSpan.FromSeconds(60));
                Logger.Debug($"Loaded {result.Length} sources for manager {Name}");
                return result;
            }
            catch (Exception e)
            {
                Logger.Error("Error finding sources for manager " + Name);
                Logger.Error(e);
                return [];
            }
        }
#pragma warning restore CS8602
        // END SOURCE-RELATED METHODS

        // BEGIN PACKAGEDEAILS-RELATED METHODS
        private void AssertPackageDetailsCompatibility(string methodName)
        {
            if (PackageDetailsProvider == null)
            {
<<<<<<< HEAD
                throw new InvalidOperationException($"Manager {Name} does not have a valid PackageDetailsProvider helper. Method name: {methodName}");
=======
                throw new InvalidOperationException($"Manager {Name} does not have a valid PackageDetailsProvider helper, when attemtping to call {MethodName}");
>>>>>>> ab8634cd
            }
        }
#pragma warning disable CS8602
        /*public async Task<PackageDetails> GetPackageDetails(IPackage package)
        {
            var details = new PackageDetails(package);
            await GetPackageDetails(details);
            return details;
        }*/

        public async Task GetPackageDetails(IPackageDetails details)
        {
            if (!IsReady()) { Logger.Warn($"Manager {Name} is disabled but yet GetPackageDetails was called"); return; }
            try
            {
                AssertPackageDetailsCompatibility("GetPackageDetails");
                await PackageDetailsProvider.GetPackageDetails(details);
                Logger.Info($"Loaded details for package {details.Package.Id} on manager {Name}");
            }
            catch (Exception e)
            {
                Logger.Error("Error finding installed packages on manager " + Name);
                Logger.Error(e);
            }
        }

        public async Task<string[]> GetPackageVersions(IPackage package)
        {
            if (!IsReady()) { Logger.Warn($"Manager {Name} is disabled but yet GetPackageVersions was called"); return []; }
            try
            {
                AssertPackageDetailsCompatibility("GetPackageVersions");
                if (package.Manager.Capabilities.SupportsCustomVersions)
                {
                    return await PackageDetailsProvider.GetPackageVersions(package);
                }

                return [];
            }
            catch (Exception e)
            {
                Logger.Error($"Error finding available package versions for package {package.Id} on manager " + Name);
                Logger.Error(e);
                return [];
            }
        }

        public async Task<CacheableIcon?> GetPackageIconUrl(IPackage package)
        {
            try
            {
                AssertPackageDetailsCompatibility("GetPackageIcon");
                return await PackageDetailsProvider.GetPackageIconUrl(package);
            }
            catch (Exception e)
            {
                Logger.Error($"Error when loading the package icon for the package {package.Id} on manager " + Name);
                Logger.Error(e);
                return null;
            }
        }

        public async Task<Uri[]> GetPackageScreenshotsUrl(IPackage package)
        {
            try
            {
                AssertPackageDetailsCompatibility("GetPackageScreenshots");
                return await PackageDetailsProvider.GetPackageScreenshotsUrl(package);
            }
            catch (Exception e)
            {
                Logger.Error($"Error when loading the package icon for the package {package.Id} on manager " + Name);
                Logger.Error(e);
                return [];
            }
        }
#pragma warning restore CS8602
        // END PACKAGEDETAILS-RELATED METHODS

        public void LogOperation(Process process, string output)
        {
            output = Regex.Replace(output, "\n.{0,6}\n", "\n");
            CoreData.ManagerLogs += $"\n▄▄▄▄▄▄▄▄▄▄▄▄▄▄▄▄▄▄▄▄▄▄▄▄▄▄▄▄▄▄▄▄▄▄▄▄▄▄▄▄▄▄▄▄▄▄▄▄▄▄▄▄▄▄";
            CoreData.ManagerLogs += $"\n█▀▀▀▀▀▀▀▀▀ [{DateTime.Now}] {Name} ▀▀▀▀▀▀▀▀▀▀▀";
            CoreData.ManagerLogs += $"\n█  Executable: {process.StartInfo.FileName}";
            CoreData.ManagerLogs += $"\n█  Arguments: {process.StartInfo.Arguments}";
            CoreData.ManagerLogs += "\n";
            CoreData.ManagerLogs += output;
            CoreData.ManagerLogs += "\n";
            CoreData.ManagerLogs += $"[{DateTime.Now}] Exit Code: {process.ExitCode}";
            CoreData.ManagerLogs += "\n";
            CoreData.ManagerLogs += "\n";
        }
    }

    internal class NullSourceProvider : BaseSourceProvider<IPackageManager>
    {
        public NullSourceProvider(IPackageManager manager) : base(manager)
        {
        }

        public override string[] GetAddSourceParameters(IManagerSource source)
        {
            throw new Exception("Package manager does not support adding sources");
        }
        public override string[] GetRemoveSourceParameters(IManagerSource source)
        {
            throw new Exception("Package manager does not support removing sources");
        }

        public override OperationVeredict GetAddSourceOperationVeredict(IManagerSource source, int ReturnCode, string[] Output)
        {
            return OperationVeredict.Failed;
        }

        public override OperationVeredict GetRemoveSourceOperationVeredict(IManagerSource source, int ReturnCode, string[] Output)
        {
            return OperationVeredict.Failed;
        }

        protected override async Task<IManagerSource[]> GetSources_UnSafe()
        {
            return await Task.Run(() => new IManagerSource[] { Manager.DefaultSource });
        }
    }

    internal class NullPackageDetailsProvider : BasePackageDetailsProvider<IPackageManager>
    {
#pragma warning disable CS1998
        public NullPackageDetailsProvider(IPackageManager manager) : base(manager)
        {
        }

        protected override async Task GetPackageDetails_Unsafe(IPackageDetails details)
        {
            return;
        }

        protected override async Task<CacheableIcon?> GetPackageIcon_Unsafe(IPackage package)
        {
            return null;
        }

        protected override async Task<Uri[]> GetPackageScreenshots_Unsafe(IPackage package)
        {
            return [];
        }

        protected override async Task<string[]> GetPackageVersions_Unsafe(IPackage package)
        {
            return [];
        }
#pragma warning restore CS1998
    }
}<|MERGE_RESOLUTION|>--- conflicted
+++ resolved
@@ -157,13 +157,7 @@
         /// Returns an array of Package objects that the manager lists for the given query. Depending on the manager, the list may
         /// also include similar results. This method is fail-safe and will return an empty array if an error occurs.
         /// </summary>
-<<<<<<< HEAD
-        public async Task<Package[]> FindPackages(string query)
-=======
-        /// <param name="query"></param>
-        /// <returns></returns>
         public async Task<IPackage[]> FindPackages(string query)
->>>>>>> ab8634cd
         {
             if (!IsReady()) { Logger.Warn($"Manager {Name} is disabled but yet FindPackages was called"); return []; }
             try
@@ -188,13 +182,7 @@
         /// Returns an array of UpgradablePackage objects that represent the available updates reported by the manager.
         /// This method is fail-safe and will return an empty array if an error occurs.
         /// </summary>
-<<<<<<< HEAD
-        public async Task<Package[]> GetAvailableUpdates()
-=======
-        /// <param name="query"></param>
-        /// <returns></returns>
         public async Task<IPackage[]> GetAvailableUpdates()
->>>>>>> ab8634cd
         {
             if (!IsReady()) { Logger.Warn($"Manager {Name} is disabled but yet GetAvailableUpdates was called"); return []; }
             try
@@ -221,12 +209,7 @@
         /// Returns an array of Package objects that represent the installed reported by the manager.
         /// This method is fail-safe and will return an empty array if an error occurs.
         /// </summary>
-<<<<<<< HEAD
-        public async Task<Package[]> GetInstalledPackages()
-=======
-        /// <returns></returns>
         public async Task<IPackage[]> GetInstalledPackages()
->>>>>>> ab8634cd
         {
             if (!IsReady()) { Logger.Warn($"Manager {Name} is disabled but yet GetInstalledPackages was called"); return []; }
             try
@@ -416,11 +399,7 @@
         {
             if (PackageDetailsProvider == null)
             {
-<<<<<<< HEAD
-                throw new InvalidOperationException($"Manager {Name} does not have a valid PackageDetailsProvider helper. Method name: {methodName}");
-=======
                 throw new InvalidOperationException($"Manager {Name} does not have a valid PackageDetailsProvider helper, when attemtping to call {MethodName}");
->>>>>>> ab8634cd
             }
         }
 #pragma warning disable CS8602
