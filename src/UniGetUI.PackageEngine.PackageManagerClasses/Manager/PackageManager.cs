--- conflicted
+++ resolved
@@ -78,19 +78,14 @@
                 throw new InvalidOperationException($"Manager {Name} has been declared as SupportsCustomSources but has no helper associated with it");
             }
 
-<<<<<<< HEAD
-            DefaultSource = Properties.DefaultSource;
-            Name = Properties.Name;
-
             if (OperationProvider is NullOperationProvider)
             {
                 throw new InvalidOperationException($"Manager {Name} does not have an OperationProvider");
             }
             // END integrity check
-=======
+
             Properties.DefaultSource.RefreshSourceNames();
             foreach(var source in Properties.KnownSources) source.RefreshSourceNames();
->>>>>>> 2cd66658
 
             try
             {
