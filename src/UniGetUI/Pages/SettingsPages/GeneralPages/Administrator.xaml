<?xml version="1.0" encoding="utf-8" ?>
<Page
    x:Class="UniGetUI.Pages.SettingsPages.GeneralPages.Administrator"
    xmlns="http://schemas.microsoft.com/winfx/2006/xaml/presentation"
    xmlns:x="http://schemas.microsoft.com/winfx/2006/xaml"
    xmlns:converters="using:CommunityToolkit.WinUI.Converters"
    xmlns:d="http://schemas.microsoft.com/expression/blend/2008"
    xmlns:local="using:UniGetUI.Pages.SettingsPages.GeneralPages"
    xmlns:mc="http://schemas.openxmlformats.org/markup-compatibility/2006"
    xmlns:widgets="using:UniGetUI.Interface.Widgets"
    Background="Transparent"
    mc:Ignorable="d">

    <Page.Resources>
        <converters:BoolNegationConverter x:Key="BoolNegationConverter" />
    </Page.Resources>

    <ScrollViewer
        x:Name="Scroller"
        Margin="0,0,-8,0"
        Padding="0,0,8,0"
        HorizontalAlignment="Stretch"
        VerticalAlignment="Stretch"
        HorizontalContentAlignment="Center"
        VerticalContentAlignment="Center">
        <StackPanel>

            <InfoBar
                x:Name="WarningTitlebar"
                CornerRadius="8"
                IsClosable="False"
                IsOpen="True"
                Severity="Warning" />

            <widgets:TranslatedTextBlock
                Margin="4,32,4,8"
                FontWeight="SemiBold"
                Text="Change how operations request administrator rights" />

            <widgets:CheckboxCard
                x:Name="DoCacheAdminRightsForBatches"
                BorderThickness="1,1,1,0"
                CornerRadius="8,8,0,0"
                IsEnabled="{x:Bind DoCacheAdminRights._checkbox.IsOn, Mode=OneWay, Converter={StaticResource BoolNegationConverter}}"
                SettingName="DoCacheAdminRightsForBatches"
                StateChanged="RestartCache"
                Text="Ask for administrator privileges once for each batch of operations" />

            <widgets:CheckboxCard
                x:Name="DoCacheAdminRights"
                CornerRadius="0,0,8,8"
                SettingName="DoCacheAdminRights"
                StateChanged="RestartCache"
                Text="Ask only once for administrator privileges" />

            <widgets:TranslatedTextBlock
                Margin="4,32,4,8"
                FontWeight="SemiBold"
                Text="Restrictions on package operations" />

            <widgets:SecureCheckboxCard
                x:Name="AllowCLIArguments"
                CornerRadius="8,8,0,0"
                SettingName="AllowCLIArguments"
                Text="Allow custom command-line arguments"
                WarningText="Custom command-line arguments can change the way in which programs are installed, upgraded or uninstalled, in a way UniGetUI cannot control. Using custom command-lines can break packages. Proceed with caution." />

            <widgets:SecureCheckboxCard
                x:Name="AllowPrePostInstallCommands"
                BorderThickness="1,0,1,1"
                CornerRadius="0,0,8,8"
                SettingName="AllowPrePostOpCommand"
                Text="Ignore custom pre-install and post-install commands when importing packages from a bundle"
                WarningText="Pre and post install commands will be run before and after a package gets installed, upgraded or uninstalled. Be aware that they may break things unless used carefully" />

            <widgets:TranslatedTextBlock
                Margin="4,32,4,8"
                FontWeight="SemiBold"
                Text="Restrictions when importing package bundles" />

            <widgets:SecureCheckboxCard
                x:Name="AllowImportingCLIArguments"
                CornerRadius="8,8,0,0"
                IsEnabled="{x:Bind AllowCLIArguments._checkbox.IsOn, Mode=OneWay}"
                SettingName="AllowImportingCLIArguments"
                Text="Allow importing custom command-line arguments when importing packages from a bundle"
                WarningText="Malformed command-line arguments can break packages, or even allow a malicious actor to gain privileged execution. Therefore, importing custom command-line arguments is disabled by default" />

            <widgets:SecureCheckboxCard
                x:Name="AllowImportingPrePostInstallCommands"
                BorderThickness="1,0,1,1"
                CornerRadius="0,0,8,8"
                IsEnabled="{x:Bind AllowPrePostInstallCommands._checkbox.IsOn, Mode=OneWay}"
                SettingName="AllowImportPrePostOpCommands"
                Text="Allow importing custom pre-install and post-install commands when importing packages from a bundle"
<<<<<<< HEAD
                WarningText="Pre and post install commands can do very nasty things to your device, if designed to do so. It can be very dangerous to import the commands from a bundle, unless you trust the source of that package bundle" /
            -->

            <widgets:SecureCheckboxCard
                x:Name="AllowCustomManagerPaths"
                CornerRadius="8,8,0,0"
                SettingName="AllowCustomManagerPaths"
                Text="Allow UniGetUI to use customized paths for package manager executables"
                WarningText="Turning this on enables the use of any executable defined in the user settings to be used as the package manager executable. While this allows finer-grained customization of your install processes, it can also allow a malicious actor to gain privelaged execution by changing your executable which is then elevated. Proceed with caution." />
=======
                WarningText="Pre and post install commands can do very nasty things to your device, if designed to do so. It can be very dangerous to import the commands from a bundle, unless you trust the source of that package bundle" />
>>>>>>> f4176add
        </StackPanel>
    </ScrollViewer>
</Page><|MERGE_RESOLUTION|>--- conflicted
+++ resolved
@@ -93,9 +93,7 @@
                 IsEnabled="{x:Bind AllowPrePostInstallCommands._checkbox.IsOn, Mode=OneWay}"
                 SettingName="AllowImportPrePostOpCommands"
                 Text="Allow importing custom pre-install and post-install commands when importing packages from a bundle"
-<<<<<<< HEAD
-                WarningText="Pre and post install commands can do very nasty things to your device, if designed to do so. It can be very dangerous to import the commands from a bundle, unless you trust the source of that package bundle" /
-            -->
+                WarningText="Pre and post install commands can do very nasty things to your device, if designed to do so. It can be very dangerous to import the commands from a bundle, unless you trust the source of that package bundle" />
 
             <widgets:SecureCheckboxCard
                 x:Name="AllowCustomManagerPaths"
@@ -103,9 +101,6 @@
                 SettingName="AllowCustomManagerPaths"
                 Text="Allow UniGetUI to use customized paths for package manager executables"
                 WarningText="Turning this on enables the use of any executable defined in the user settings to be used as the package manager executable. While this allows finer-grained customization of your install processes, it can also allow a malicious actor to gain privelaged execution by changing your executable which is then elevated. Proceed with caution." />
-=======
-                WarningText="Pre and post install commands can do very nasty things to your device, if designed to do so. It can be very dangerous to import the commands from a bundle, unless you trust the source of that package bundle" />
->>>>>>> f4176add
         </StackPanel>
     </ScrollViewer>
 </Page>