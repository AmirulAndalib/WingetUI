using Microsoft.UI.Xaml;
using Microsoft.UI.Xaml.Controls;
using Microsoft.UI.Xaml.Media;
using UniGetUI.Core.Tools;
using UniGetUI.Interface.Dialogs;
<<<<<<< HEAD
=======
using UniGetUI.Interface.Enums;
using UniGetUI.Interface.Telemetry;
using UniGetUI.Interface.Widgets;
>>>>>>> bc2282b2
using UniGetUI.PackageEngine.Enums;
using UniGetUI.PackageEngine.Interfaces;
using UniGetUI.PackageEngine.PackageClasses;
using UniGetUI.PackageEngine.Serializable;

namespace UniGetUI.Pages.DialogPages;

public static partial class DialogHelper
{
    /// <summary>
    /// Will update the Installation Options for the given Package, and will return whether the user choose to continue
    /// </summary>
    public static async Task<bool> ShowInstallatOptions_Continue(IPackage package, OperationType operation)
    {
        var options = (await InstallationOptions.FromPackageAsync(package)).AsSerializable();
        var (dialogOptions, dialogResult) = await ShowInstallOptions(package, operation, options);

        if (dialogResult != ContentDialogResult.None)
        {
            InstallationOptions newOptions = await InstallationOptions.FromPackageAsync(package);
            newOptions.FromSerializable(dialogOptions);
            await newOptions.SaveToDiskAsync();
        }

        return dialogResult == ContentDialogResult.Secondary;
    }

    /// <summary>
    /// Will update the Installation Options for the given imported package
    /// </summary>
    public static async Task<ContentDialogResult> ShowInstallOptions_ImportedPackage(ImportedPackage importedPackage)
    {
        var (options, dialogResult) =
            await ShowInstallOptions(importedPackage, OperationType.None, importedPackage.installation_options.Copy());

        if (dialogResult != ContentDialogResult.None)
        {
            importedPackage.installation_options = options;
            importedPackage.FirePackageVersionChangedEvent();
        }

        return dialogResult;
    }

    private static async Task<(SerializableInstallationOptions_v1, ContentDialogResult)> ShowInstallOptions(
        IPackage package,
        OperationType operation,
        SerializableInstallationOptions_v1 options)
    {
        InstallOptionsPage OptionsPage = new(package, operation, options);

        ContentDialog OptionsDialog = new()
        {
            Style = Application.Current.Resources["DefaultContentDialogStyle"] as Style,
            XamlRoot = Window.XamlRoot
        };
        OptionsDialog.Resources["ContentDialogMaxWidth"] = 1200;
        OptionsDialog.Resources["ContentDialogMaxHeight"] = 1000;

        OptionsDialog.SecondaryButtonText = operation switch
        {
            OperationType.Install => CoreTools.Translate("Install"),
            OperationType.Uninstall => CoreTools.Translate("Uninstall"),
            OperationType.Update => CoreTools.Translate("Update"),
            _ => ""
        };

        OptionsDialog.PrimaryButtonText = CoreTools.Translate("Save and close");
        OptionsDialog.DefaultButton = ContentDialogButton.Secondary;
        OptionsDialog.Title = CoreTools.Translate("{0} installation options", package.Name);
        OptionsDialog.Content = OptionsPage;
        OptionsPage.Close += (_, _) => { OptionsDialog.Hide(); };

        ContentDialogResult result = await Window.ShowDialogAsync(OptionsDialog);
        return (await OptionsPage.GetUpdatedOptions(), result);
    }

<<<<<<< HEAD
    public static async void ShowPackageDetails(IPackage package, OperationType operation)
=======

    public static async void ShowPackageDetails(IPackage package, OperationType operation, TEL_InstallReferral referral)
>>>>>>> bc2282b2
    {
        PackageDetailsPage DetailsPage = new(package, operation, referral);

        ContentDialog DetailsDialog = new()
        {
            Style = Application.Current.Resources["DefaultContentDialogStyle"] as Style,
            XamlRoot = Window.XamlRoot
        };
        DetailsDialog.Resources["ContentDialogMaxWidth"] = 8000;
        DetailsDialog.Resources["ContentDialogMaxHeight"] = 4000;
        DetailsDialog.Content = DetailsPage;
        DetailsDialog.SizeChanged += (_, _) =>
        {
            int hOffset = (Window.NavigationPage.ActualWidth < 1300) ? 100 : 300;
            DetailsPage.MinWidth = Math.Abs(Window.NavigationPage.ActualWidth - hOffset);
            DetailsPage.MinHeight = Math.Abs(Window.NavigationPage.ActualHeight - 100);
            DetailsPage.MaxWidth = Math.Abs(Window.NavigationPage.ActualWidth - hOffset);
            DetailsPage.MaxHeight = Math.Abs(Window.NavigationPage.ActualHeight - 100);
        };

        DetailsPage.Close += (_, _) => { DetailsDialog.Hide(); };

        await Window.ShowDialogAsync(DetailsDialog);
    }

    public static async Task<bool> ConfirmUninstallation(IPackage package)
    {
        ContentDialog dialog = new()
        {
            XamlRoot = Window.XamlRoot,
            Style = Application.Current.Resources["DefaultContentDialogStyle"] as Style,
            Title = CoreTools.Translate("Are you sure?"),
            PrimaryButtonText = CoreTools.Translate("Yes"),
            SecondaryButtonText = CoreTools.Translate("No"),
            DefaultButton = ContentDialogButton.Secondary,
            Content = CoreTools.Translate("Do you really want to uninstall {0}?", package.Name)
        };

        return await Window.ShowDialogAsync(dialog) is ContentDialogResult.Primary;
    }

    public static async Task<bool> ConfirmUninstallation(IEnumerable<IPackage> packages)
    {
        if (!packages.Any())
        {
            return false;
        }

        if (packages.Count() == 1)
        {
            return await ConfirmUninstallation(packages.First());
        }

        ContentDialog dialog = new()
        {
            XamlRoot = Window.XamlRoot,
            Style = Application.Current.Resources["DefaultContentDialogStyle"] as Style,
            Title = CoreTools.Translate("Are you sure?"),
            PrimaryButtonText = CoreTools.Translate("Yes"),
            SecondaryButtonText = CoreTools.Translate("No"),
            DefaultButton = ContentDialogButton.Secondary,
        };

        StackPanel p = new();
        p.Children.Add(new TextBlock
        {
            Text = CoreTools.Translate("Do you really want to uninstall the following {0} packages?",
                packages.Count()),
            Margin = new Thickness(0, 0, 0, 5)
        });

        string pkgList = "";
        foreach (IPackage package in packages)
        {
            pkgList += " ● " + package.Name + "\x0a";
        }

        TextBlock PackageListTextBlock =
            new() { FontFamily = new FontFamily("Consolas"), Text = pkgList };
        p.Children.Add(new ScrollView { Content = PackageListTextBlock, MaxHeight = 200 });

        dialog.Content = p;

        return await Window.ShowDialogAsync(dialog) is ContentDialogResult.Primary;
    }
}<|MERGE_RESOLUTION|>--- conflicted
+++ resolved
@@ -3,12 +3,9 @@
 using Microsoft.UI.Xaml.Media;
 using UniGetUI.Core.Tools;
 using UniGetUI.Interface.Dialogs;
-<<<<<<< HEAD
-=======
 using UniGetUI.Interface.Enums;
 using UniGetUI.Interface.Telemetry;
 using UniGetUI.Interface.Widgets;
->>>>>>> bc2282b2
 using UniGetUI.PackageEngine.Enums;
 using UniGetUI.PackageEngine.Interfaces;
 using UniGetUI.PackageEngine.PackageClasses;
@@ -63,46 +60,44 @@
         ContentDialog OptionsDialog = new()
         {
             Style = Application.Current.Resources["DefaultContentDialogStyle"] as Style,
-            XamlRoot = Window.XamlRoot
-        };
-        OptionsDialog.Resources["ContentDialogMaxWidth"] = 1200;
-        OptionsDialog.Resources["ContentDialogMaxHeight"] = 1000;
-
-        OptionsDialog.SecondaryButtonText = operation switch
-        {
-            OperationType.Install => CoreTools.Translate("Install"),
-            OperationType.Uninstall => CoreTools.Translate("Uninstall"),
-            OperationType.Update => CoreTools.Translate("Update"),
-            _ => ""
+            XamlRoot = Window.XamlRoot,
+            Resources = {
+                ["ContentDialogMaxWidth"] = 1200,
+                ["ContentDialogMaxHeight"] = 1000,
+            },
+            SecondaryButtonText = operation switch
+            {
+                OperationType.Install => CoreTools.Translate("Install"),
+                OperationType.Uninstall => CoreTools.Translate("Uninstall"),
+                OperationType.Update => CoreTools.Translate("Update"),
+                _ => ""
+            },
+            PrimaryButtonText = CoreTools.Translate("Save and close"),
+            DefaultButton = ContentDialogButton.Secondary,
+            Title = CoreTools.Translate("{0} installation options", package.Name),
+            Content = OptionsPage,
         };
 
-        OptionsDialog.PrimaryButtonText = CoreTools.Translate("Save and close");
-        OptionsDialog.DefaultButton = ContentDialogButton.Secondary;
-        OptionsDialog.Title = CoreTools.Translate("{0} installation options", package.Name);
-        OptionsDialog.Content = OptionsPage;
         OptionsPage.Close += (_, _) => { OptionsDialog.Hide(); };
 
         ContentDialogResult result = await Window.ShowDialogAsync(OptionsDialog);
         return (await OptionsPage.GetUpdatedOptions(), result);
     }
 
-<<<<<<< HEAD
-    public static async void ShowPackageDetails(IPackage package, OperationType operation)
-=======
-
     public static async void ShowPackageDetails(IPackage package, OperationType operation, TEL_InstallReferral referral)
->>>>>>> bc2282b2
     {
         PackageDetailsPage DetailsPage = new(package, operation, referral);
 
         ContentDialog DetailsDialog = new()
         {
             Style = Application.Current.Resources["DefaultContentDialogStyle"] as Style,
-            XamlRoot = Window.XamlRoot
+            XamlRoot = Window.XamlRoot,
+            Resources = {
+                ["ContentDialogMaxWidth"] = 8000,
+                ["ContentDialogMaxHeight"] = 4000,
+            },
+            Content = DetailsPage,
         };
-        DetailsDialog.Resources["ContentDialogMaxWidth"] = 8000;
-        DetailsDialog.Resources["ContentDialogMaxHeight"] = 4000;
-        DetailsDialog.Content = DetailsPage;
         DetailsDialog.SizeChanged += (_, _) =>
         {
             int hOffset = (Window.NavigationPage.ActualWidth < 1300) ? 100 : 300;
