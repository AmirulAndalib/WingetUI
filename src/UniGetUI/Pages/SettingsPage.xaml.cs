using System.Diagnostics;
using CommunityToolkit.WinUI.Controls;
using ExternalLibraries.Clipboard;
using Microsoft.UI.Xaml;
using Microsoft.UI.Xaml.Controls;
using Microsoft.UI.Xaml.Media;
using Newtonsoft.Json;
using UniGetUI.Core.Data;
using UniGetUI.Core.Language;
using UniGetUI.Core.Logging;
using UniGetUI.Core.SettingsEngine;
using UniGetUI.Core.Tools;
using UniGetUI.Interface.Enums;
using UniGetUI.Interface.Pages;
using UniGetUI.Interface.Widgets;
using UniGetUI.PackageEngine;
using UniGetUI.PackageEngine.Interfaces;
using UniGetUI.PackageEngine.Managers.VcpkgManager;
using UniGetUI.PackageEngine.PackageClasses;
using UniGetUI.PackageOperations;
using UniGetUI.Pages.DialogPages;

// To learn more about WinUI, the WinUI project structure,
// and more about our project templates, see: http://aka.ms/winui-project-info.

namespace UniGetUI.Interface
{
    /// <summary>
    /// An empty window that can be used on its own or navigated to within a Frame.
    /// </summary>
    public sealed partial class SettingsPage : IEnterLeaveListener
    {
        private readonly HyperlinkButton ResetBackupDirectory;
        private readonly HyperlinkButton OpenBackupDirectory;
        private readonly TextBlock BackupDirectoryLabel;
        private readonly bool InterfaceLoaded;

        public SettingsPage()
        {
            InitializeComponent();

            try
            {

                // General Settings Section
                Dictionary<string, string> lang_dict = new(LanguageData.LanguageReference.AsEnumerable());

                foreach (string key in lang_dict.Keys)
                {
                    if (key != "en" &&
                        LanguageData.TranslationPercentages.TryGetValue(key, out var translationPercentage))
                    {
                        lang_dict[key] = lang_dict[key] + " (" + translationPercentage + ")";
                    }
                }

                bool isFirst = true;
                foreach (KeyValuePair<string, string> entry in lang_dict)
                {
                    LanguageSelector.AddItem(entry.Value, entry.Key, isFirst);
                    isFirst = false;
                }

                LanguageSelector.ShowAddedItems();

                NotificationSettingsEntry.IsEnabled = DisableSystemTray.Checked;

                Dictionary<string, string> updates_dict = new()
                {
                    { CoreTools.Translate("{0} minutes", 10), "600" },
                    { CoreTools.Translate("{0} minutes", 30), "1800" },
                    { CoreTools.Translate("1 hour"), "3600" },
                    { CoreTools.Translate("{0} hours", 2), "7200" },
                    { CoreTools.Translate("{0} hours", 4), "14400" },
                    { CoreTools.Translate("{0} hours", 8), "28800" },
                    { CoreTools.Translate("{0} hours", 12), "43200" },
                    { CoreTools.Translate("1 day"), "86400" },
                    { CoreTools.Translate("{0} days", 2), "172800" },
                    { CoreTools.Translate("{0} days", 3), "259200" },
                    { CoreTools.Translate("1 week"), "604800" }
                };

                foreach (KeyValuePair<string, string> entry in updates_dict)
                {
                    UpdatesCheckIntervalSelector.AddItem(entry.Key, entry.Value, false);
                }

                UpdatesCheckIntervalSelector.ShowAddedItems();

                if (Settings.GetValue("PreferredTheme") == "")
                {
                    Settings.SetValue("PreferredTheme", "auto");
                }

                ThemeSelector.AddItem(CoreTools.AutoTranslated("Light"), "light");
                ThemeSelector.AddItem(CoreTools.AutoTranslated("Dark"), "dark");
                ThemeSelector.AddItem(CoreTools.AutoTranslated("Follow system color scheme"), "auto");
                ThemeSelector.ShowAddedItems();

                StartupPageSelector.AddItem(CoreTools.AutoTranslated("Default"), "default");
                StartupPageSelector.AddItem(CoreTools.AutoTranslated("Discover Packages"), "discover");
                StartupPageSelector.AddItem(CoreTools.AutoTranslated("Software Updates"), "updates");
                StartupPageSelector.AddItem(CoreTools.AutoTranslated("Installed Packages"), "installed");
                StartupPageSelector.AddItem(CoreTools.AutoTranslated("Package Bundles"), "bundles");
                StartupPageSelector.AddItem(CoreTools.AutoTranslated("Settings"), "settings");
                StartupPageSelector.ShowAddedItems();

                for (int i = 1; i <= 10; i++)
                {
                    ParallelOperationCount.AddItem(i.ToString(), i.ToString(), false);

                }

                ParallelOperationCount.AddItem("15", "15", false);
                ParallelOperationCount.AddItem("20", "20", false);
                ParallelOperationCount.AddItem("30", "30", false);
                ParallelOperationCount.AddItem("50", "50", false);
                ParallelOperationCount.AddItem("75", "75", false);
                ParallelOperationCount.AddItem("100", "100", false);
                ParallelOperationCount.ShowAddedItems();

                // Backup Section
                BackupDirectoryLabel = (TextBlock)((StackPanel)ChangeBackupDirectory.Description).Children.ElementAt(0);
                ResetBackupDirectory =
                    (HyperlinkButton)((StackPanel)ChangeBackupDirectory.Description).Children.ElementAt(1);
                OpenBackupDirectory =
                    (HyperlinkButton)((StackPanel)ChangeBackupDirectory.Description).Children.ElementAt(2);

<<<<<<< HEAD
            CheckboxCard WinGet_HideNonApplicableUpdates = new()
            {
                Text = CoreTools.Translate("Add updates that fail with a 'no applicable update found' to the ignored updates list"),
                SettingName = "IgnoreUpdatesNotApplicable"
            };

            ExtraSettingsCards[PEInterface.WinGet].Add(WinGet_EnableTroubleshooter);
            ExtraSettingsCards[PEInterface.WinGet].Add(WinGet_ResetWindowsIPackageManager);
            ExtraSettingsCards[PEInterface.WinGet].Add(WinGet_UseBundled);
            ExtraSettingsCards[PEInterface.WinGet].Add(WinGet_HideNonApplicableUpdates);
=======
                EnablePackageBackupUI(Settings.Get("EnablePackageBackup"));
                ResetBackupDirectory.Content = CoreTools.Translate("Reset");
                OpenBackupDirectory.Content = CoreTools.Translate("Open");
>>>>>>> 8f9d174e

                // Experimental Settings Section
                ExperimentalSettingsExpander.HideRestartRequiredBanner();

            }
            catch (Exception ex)
            {
                Logger.Error("An error occurred while generating the Base Settings page");
                Logger.Error(ex);
            }
            // ----------------------------------------------------------------------------------------

            try
            {

                // Package Manager banners;
                Dictionary<IPackageManager, SettingsEntry> IPackageManagerExpanders = [];
                Dictionary<IPackageManager, List<SettingsCard>> ExtraSettingsCards = [];

                foreach (IPackageManager Manager in PEInterface.Managers)
                {
                    ExtraSettingsCards.Add(Manager, []);
                }

                ButtonCard WinGet_ResetWindowsIPackageManager = new()
                {
                    Text = CoreTools.AutoTranslated("Reset WinGet") +
                           $" ({CoreTools.Translate("This may help if no packages are listed")})",
                    ButtonText = CoreTools.AutoTranslated("Reset")
                };

                WinGet_ResetWindowsIPackageManager.Click += (_, _) => { DialogHelper.HandleBrokenWinGet(); };

                CheckboxCard WinGet_UseBundled = new()
                {
                    Text =
                        $"{CoreTools.Translate("Use bundled WinGet instead of system WinGet")} ({CoreTools.Translate("This may help if WinGet packages are not shown")})",
                    SettingName = "ForceLegacyBundledWinGet"
                };
                WinGet_UseBundled.StateChanged += (_, _) =>
                {
                    IPackageManagerExpanders[PEInterface.WinGet].ShowRestartRequiredBanner();
                };

                CheckboxCard WinGet_EnableTroubleshooter = new()
                {
                    Text = CoreTools.Translate("Enable the automatic WinGet troubleshooter"),
                    SettingName = "DisableWinGetMalfunctionDetector"
                };
                WinGet_EnableTroubleshooter.StateChanged += (_, _) =>
                {
                    MainApp.Instance.MainWindow.WinGetWarningBanner.IsOpen = false;
                    _ = PEInterface.InstalledPackagesLoader.ReloadPackages();
                };

                ExtraSettingsCards[PEInterface.WinGet].Add(WinGet_EnableTroubleshooter);
                ExtraSettingsCards[PEInterface.WinGet].Add(WinGet_ResetWindowsIPackageManager);
                ExtraSettingsCards[PEInterface.WinGet].Add(WinGet_UseBundled);

                // ----------------------------------------------------------------------------------------

                ButtonCard Scoop_Install = new()
                {
                    Text = CoreTools.AutoTranslated("Install Scoop"),
                    ButtonText = CoreTools.AutoTranslated("Install")
                };
                Scoop_Install.Click += (_, _) =>
                {
                    CoreTools.LaunchBatchFile(
                        Path.Join(CoreData.UniGetUIExecutableDirectory, "Assets", "Utilities", "install_scoop.cmd"),
                        CoreTools.Translate("Scoop Installer - WingetUI"));
                    IPackageManagerExpanders[PEInterface.Scoop].ShowRestartRequiredBanner();
                };
                ButtonCard Scoop_Uninstall = new()
                {
                    Text = CoreTools.AutoTranslated("Uninstall Scoop (and its packages)"),
                    ButtonText = CoreTools.AutoTranslated("Uninstall")
                };
                Scoop_Uninstall.Click += (_, _) =>
                {
                    CoreTools.LaunchBatchFile(
                        Path.Join(CoreData.UniGetUIExecutableDirectory, "Assets", "Utilities", "uninstall_scoop.cmd"),
                        CoreTools.Translate("Scoop Uninstaller - WingetUI"));
                    IPackageManagerExpanders[PEInterface.Scoop].ShowRestartRequiredBanner();
                };
                ButtonCard Scoop_ResetAppCache = new()
                {
                    Text = CoreTools.AutoTranslated("Run cleanup and clear cache"),
                    ButtonText = CoreTools.AutoTranslated("Run")
                };
                Scoop_ResetAppCache.Click += (_, _) =>
                {
                    CoreTools.LaunchBatchFile(
                        Path.Join(CoreData.UniGetUIExecutableDirectory, "Assets", "Utilities", "scoop_cleanup.cmd"),
                        CoreTools.Translate("Clearing Scoop cache - WingetUI"), RunAsAdmin: true);
                };

                ExtraSettingsCards[PEInterface.Scoop].Add(Scoop_Install);
                ExtraSettingsCards[PEInterface.Scoop].Add(Scoop_Uninstall);
                ExtraSettingsCards[PEInterface.Scoop].Add(Scoop_ResetAppCache);

                // ----------------------------------------------------------------------------------------

                CheckboxCard Chocolatey_SystemChoco = new()
                {
                    Text = CoreTools.AutoTranslated("Use system Chocolatey"), SettingName = "UseSystemChocolatey"
                };
                Chocolatey_SystemChoco.StateChanged += (_, _) =>
                {
                    IPackageManagerExpanders[PEInterface.Chocolatey].ShowRestartRequiredBanner();
                };

                ExtraSettingsCards[PEInterface.Chocolatey].Add(Chocolatey_SystemChoco);

                // ----------------------------------------------------------------------------------------

                CheckboxCard Vcpkg_UpdateGitPorts = new()
                {
                    Text = CoreTools.Translate(
                        "Update vcpkg's Git portfiles automatically (requires Git installed)"),
                    SettingName = "DisableUpdateVcpkgGitPorts"
                };
                ExtraSettingsCards[PEInterface.Vcpkg].Add(Vcpkg_UpdateGitPorts);

                // GetDefaultTriplet factors in the `DefaultVcpkgTriplet` setting as its first priority
                Settings.SetValue("DefaultVcpkgTriplet", Vcpkg.GetDefaultTriplet());
                ComboboxCard Vcpkg_DefaultTriplet = new()
                {
                    Text = CoreTools.Translate("Default vcpkg triplet"), SettingName = "DefaultVcpkgTriplet"
                };
                foreach (string triplet in Vcpkg.GetSystemTriplets())
                {
                    Vcpkg_DefaultTriplet.AddItem(triplet, triplet);
                }

                Vcpkg_DefaultTriplet.ShowAddedItems();
                ExtraSettingsCards[PEInterface.Vcpkg].Add(Vcpkg_DefaultTriplet);

                ButtonCard Vcpkg_CustomVcpkgRoot = new()
                {
                    Text = "Change vcpkg root location", ButtonText = "Select",
                };
                StackPanel p = new() { Orientation = Orientation.Horizontal, Spacing = 5, };
                var VcPkgRootLabel = new TextBlock { VerticalAlignment = VerticalAlignment.Center };
                var ResetVcPkgRootLabel = new HyperlinkButton { Content = CoreTools.Translate("Reset") };
                var OpenVcPkgRootLabel = new HyperlinkButton { Content = CoreTools.Translate("Open") };

                VcPkgRootLabel.Text = Settings.Get("CustomVcpkgRoot")
                    ? Settings.GetValue("CustomVcpkgRoot")
                    : "%VCPKG_ROOT%";
                OpenVcPkgRootLabel.IsEnabled = Settings.Get("CustomVcpkgRoot");
                ResetVcPkgRootLabel.IsEnabled = Settings.Get("CustomVcpkgRoot");

                ResetVcPkgRootLabel.Click += (_, _) =>
                {
                    VcPkgRootLabel.Text = "%VCPKG_ROOT%";
                    Settings.Set("CustomVcpkgRoot", false);
                    ResetVcPkgRootLabel.IsEnabled = false;
                    OpenVcPkgRootLabel.IsEnabled = false;
                };

                OpenVcPkgRootLabel.Click += (_, _) =>
                {
                    string directory = Settings.GetValue("CustomVcpkgRoot").Replace("/", "\\");
                    if (directory.Any()) Process.Start("explorer.exe", directory);
                };

                Vcpkg_CustomVcpkgRoot.Click += (_, _) =>
                {
                    ExternalLibraries.Pickers.FolderPicker openPicker =
                        new(MainApp.Instance.MainWindow.GetWindowHandle());
                    string folder = openPicker.Show();
                    if (folder != string.Empty)
                    {
                        Settings.SetValue("CustomVcpkgRoot", folder);
                        VcPkgRootLabel.Text = folder;
                        ResetVcPkgRootLabel.IsEnabled = true;
                        OpenVcPkgRootLabel.IsEnabled = true;
                    }
                };

                p.Children.Add(VcPkgRootLabel);
                p.Children.Add(ResetVcPkgRootLabel);
                p.Children.Add(OpenVcPkgRootLabel);
                Vcpkg_CustomVcpkgRoot.Description = p;

                Vcpkg_CustomVcpkgRoot.Click += (_, _) =>
                {
                    IPackageManagerExpanders[PEInterface.Vcpkg].ShowRestartRequiredBanner();
                };

                ExtraSettingsCards[PEInterface.Vcpkg].Add(Vcpkg_CustomVcpkgRoot);

                // ----------------------------------------------------------------------------------------

                foreach (IPackageManager Manager in PEInterface.Managers)
                {
                    try
                    {

                        // Creation of the actual expander
                        SettingsEntry ManagerExpander = new()
                        {
                            Text = Manager.DisplayName,
                            Description = Manager.Properties.Description.Replace("<br>", "\n").Replace("<b>", "")
                                .Replace("</b>", "")
                        };
                        IPackageManagerExpanders.Add(Manager, ManagerExpander);
                        ManagerExpander.HeaderIcon = new LocalIcon(Manager.Properties.IconId);

                        // Creation of the status footer

                        InfoBar ManagerStatus = new();

                        TextBlock LongVersion = new();
                        HyperlinkButton ShowVersionButton = new()
                        {
                            Content = CoreTools.Translate("Expand version"), Visibility = Visibility.Collapsed
                        };
                        ManagerStatus.ActionButton = ShowVersionButton;
                        ShowVersionButton.Click += (_, _) => { SetManagerStatus(Manager, true); };

                        LongVersion.TextWrapping = TextWrapping.Wrap;
                        LongVersion.Text = Manager.Status.Version + "\n";
                        LongVersion.FontFamily = new FontFamily("Consolas");
                        LongVersion.Visibility = Visibility.Collapsed;
                        ManagerStatus.Content = LongVersion;

                        ManagerStatus.IsClosable = false;
                        ManagerStatus.IsOpen = true;
                        ManagerStatus.CornerRadius = new CornerRadius(0);
                        ManagerStatus.BorderThickness = new(0, 1, 0, 0);

                        Button managerLogs = new Button
                        {
                            Content = new LocalIcon(IconType.Console),
                            CornerRadius = new(0),
                            Padding = new(14, 4, 14, 4),
                            BorderThickness = new(0),
                            Margin = new(0, 1, 0, 0),
                            VerticalAlignment = VerticalAlignment.Stretch,
                            HorizontalAlignment = HorizontalAlignment.Stretch
                        };
                        managerLogs.Click += (_, _) =>
                        {
                            MainApp.Instance.MainWindow.NavigationPage.OpenManagerLogs(Manager as IPackageManager);
                        };

                        Grid g = new()
                        {
                            ColumnSpacing = 1,
                            Margin = new(0, 0, 0, 0),
                            ColumnDefinitions =
                            {
                                new() { Width = new GridLength(1, GridUnitType.Star) },
                                new() { Width = GridLength.Auto }
                            }
                        };
                        g.Children.Add(ManagerStatus);
                        g.Children.Add(managerLogs);
                        Grid.SetColumn(ManagerStatus, 0);
                        Grid.SetColumn(managerLogs, 1);
                        ManagerExpander.ItemsFooter = g;

                        void SetManagerStatus(IPackageManager manager, bool ShowVersion = false)
                        {
                            ShowVersionButton.Visibility = Visibility.Collapsed;
                            LongVersion.Visibility = Visibility.Collapsed;
                            if (manager.IsEnabled() && manager.Status.Found)
                            {
                                ManagerStatus.Severity = InfoBarSeverity.Success;
                                ManagerStatus.Title = CoreTools.Translate("{pm} is enabled and ready to go",
                                    new Dictionary<string, object?> { { "pm", manager.DisplayName } });
                                if (!manager.Status.Version.Contains('\n'))
                                {
                                    ManagerStatus.Message = CoreTools.Translate("{pm} version:",
                                                                new Dictionary<string, object?>
                                                                {
                                                                    { "pm", manager.DisplayName }
                                                                }) + " " +
                                                            manager.Status.Version;
                                }
                                else if (ShowVersion)
                                {
                                    ManagerStatus.Message = CoreTools.Translate("{pm} version:",
                                        new Dictionary<string, object?> { { "pm", manager.DisplayName } });
                                    LongVersion.Visibility = Visibility.Visible;
                                }
                                else
                                {
                                    ManagerStatus.Message = "";
                                    ShowVersionButton.Visibility = Visibility.Visible;
                                }
                            }
                            else if (manager.IsEnabled() && !manager.Status.Found)
                            {
                                ManagerStatus.Severity = InfoBarSeverity.Error;
                                ManagerStatus.Title = CoreTools.Translate("{pm} was not found!",
                                    new Dictionary<string, object?> { { "pm", manager.DisplayName } });
                                ManagerStatus.Message = CoreTools.Translate(
                                    "You may need to install {pm} in order to use it with WingetUI.",
                                    new Dictionary<string, object?> { { "pm", manager.DisplayName } });
                            }
                            else if (!manager.IsEnabled())
                            {
                                ManagerStatus.Severity = InfoBarSeverity.Informational;
                                ManagerStatus.Title = CoreTools.Translate("{pm} is disabled",
                                    new Dictionary<string, object?> { { "pm", manager.DisplayName } });
                                ManagerStatus.Message = CoreTools.Translate("Enable it to install packages from {pm}.",
                                    new Dictionary<string, object?> { { "pm", manager.DisplayName } });
                            }
                        }

                        // Switch to enable/disable said manager

                        ToggleSwitch ManagerSwitch = new() { IsOn = Manager.IsEnabled() };
                        ManagerSwitch.Toggled += (_, _) =>
                        {
                            Settings.SetDictionaryItem("DisabledManagers", Manager.Name, !ManagerSwitch.IsOn);
                            SetManagerStatus(Manager);
                            EnableOrDisableEntries();
                        };

                        ManagerExpander.Content = ManagerSwitch;

                        void EnableOrDisableEntries()
                        {
                            if (ExtraSettingsCards.TryGetValue(Manager, out var settingsCard))
                            {
                                foreach (SettingsCard card in settingsCard)
                                {
                                    if (ManagerSwitch.IsOn)
                                    {
                                        card.Visibility = Visibility.Visible;
                                    }
                                    else
                                    {
                                        card.Visibility = Visibility.Collapsed;
                                    }
                                }
                            }
                        }

                        int index = 0;
                        SettingsCard ManagerPath = new()
                        {
                            Description =
                                Manager.Status.ExecutablePath + " " + Manager.Properties.ExecutableCallArgs,
                            IsClickEnabled = true,
                            ActionIcon = new SymbolIcon(Symbol.Copy)
                        };

                        ManagerPath.Click += async (_, _) =>
                        {
                            WindowsClipboard.SetText(ManagerPath.Description.ToString() ?? "");
                            ManagerPath.ActionIcon = new FontIcon { Glyph = "\uE73E" };
                            await Task.Delay(1000);
                            ManagerPath.ActionIcon = new SymbolIcon(Symbol.Copy);
                        };
                        ExtraSettingsCards[Manager].Insert(index++, ManagerPath);

                        CheckboxCard AdminCard = new()
                        {
                            Text = CoreTools.AutoTranslated("Always run {pm} operations with administrator rights"),
                            SettingName = "AlwaysElevate" + Manager.Name,
                        };
                        AdminCard._checkbox.Content =
                            (AdminCard._checkbox.Content.ToString() ?? "").Replace("{pm}", Manager.DisplayName);
                        ExtraSettingsCards[Manager].Insert(index++, AdminCard);

                        /*CheckboxCard ParallelCard = new()
                        {
                            Text = CoreTools.AutoTranslated("Allow {pm} operations to be performed in parallel"),
                            SettingName = "AllowParallelInstallsForManager" + Manager.Name,
                        };
                        ParallelCard._checkbox.Content = (ParallelCard._checkbox.Content.ToString() ?? "").Replace("{pm}", Manager.DisplayName);
                        ExtraSettingsCards[Manager].Insert(index++, ParallelCard);*/

                        if (Manager.Capabilities.SupportsCustomSources && Manager is not Vcpkg)
                        {
                            SettingsCard SourceManagerCard = new() { Resources = { ["SettingsCardLeftIndention"] = 10 } };
                            SourceManager SourceManager = new(Manager);
                            SourceManagerCard.Description = SourceManager;
                            ExtraSettingsCards[Manager].Insert(index++, SourceManagerCard);
                        }

                        if (ExtraSettingsCards.TryGetValue(Manager, out var extraSettingsCard))
                        {
                            foreach (SettingsCard card in extraSettingsCard)
                            {
                                ManagerExpander.Items.Add(card);
                            }
                        }

                        SetManagerStatus(Manager);
                        EnableOrDisableEntries();
                        MainLayout.Children.Add(ManagerExpander);
                    }
                    catch (Exception ex)
                    {
                        Logger.Error($"An error occurred while loading the package manager {Manager.Name} section of the Settings Page");
                        Logger.Error(ex);
                    }
                }
            }
            catch (Exception ex)
            {
                Logger.Error("An error occurred while loading the package managers section of the Settings Page");
                Logger.Error(ex);
            }

            InterfaceLoaded = true;
        }

        private async void LoadIconCacheSize()
        {
            double realSize = (await Task.Run(() =>
            {
                return Directory.GetFiles(CoreData.UniGetUICacheDirectory_Icons, "*", SearchOption.AllDirectories)
                    .Sum(file => new FileInfo(file).Length);
            })) / 1048576d;
            double roundedSize = ((int)(realSize*100))/100d;
            ResetIconCache.Header = CoreTools.Translate("The local icon cache currently takes {0} MB", roundedSize);
        }

        private void ImportSettings(object sender, EventArgs e)
        {
            ExternalLibraries.Pickers.FileOpenPicker picker = new(MainApp.Instance.MainWindow.GetWindowHandle());
            string file = picker.Show(["*.json"]);

            if (file != string.Empty)
            {
                if (Path.GetDirectoryName(file) == CoreData.UniGetUIDataDirectory)
                {
                    Directory.CreateDirectory(Path.Join(CoreData.UniGetUIDataDirectory, "import-temp"));
                    File.Copy(file, Path.Join(CoreData.UniGetUIDataDirectory, "import-temp", Path.GetFileName(file)));
                    file = Path.Join(CoreData.UniGetUIDataDirectory, "import-temp", Path.GetFileName(file));
                }
                ResetWingetUI(sender, e);
                Dictionary<string, string> settings = JsonConvert.DeserializeObject<Dictionary<string, string>>(File.ReadAllText(file)) ?? [];
                foreach (KeyValuePair<string, string> entry in settings)
                {
                    File.WriteAllText(Path.Join(CoreData.UniGetUIDataDirectory, entry.Key), entry.Value);
                }

                if (Directory.Exists(Path.Join(CoreData.UniGetUIDataDirectory, "import-temp")))
                {
                    Directory.Delete(Path.Join(CoreData.UniGetUIDataDirectory, "import-temp"), true);
                }

                GeneralSettingsExpander.ShowRestartRequiredBanner();
            }
        }

        private async void ExportSettings(object sender, EventArgs e)
        {
            try
            {
                ExternalLibraries.Pickers.FileSavePicker picker = new(MainApp.Instance.MainWindow.GetWindowHandle());
                string file = picker.Show(["*.json"], CoreTools.Translate("WingetUI Settings") + ".json");

                if (file != string.Empty)
                {
                    DialogHelper.ShowLoadingDialog(CoreTools.Translate("Please wait..."));

                    string[] IgnoredSettings = ["OperationHistory", "CurrentSessionToken", "OldWindowGeometry"];

                    Dictionary<string, string> settings = [];
                    foreach (string path in Directory.EnumerateFiles(CoreData.UniGetUIDataDirectory))
                    {
                        if (IgnoredSettings.Contains(Path.GetFileName(path)))
                        {
                            continue;
                        }

                        settings.Add(Path.GetFileName(path), await File.ReadAllTextAsync(path));
                    }

                    await File.WriteAllTextAsync(file, JsonConvert.SerializeObject(settings));

                    DialogHelper.HideLoadingDialog();
                }
            }
            catch (Exception ex)
            {
                DialogHelper.HideLoadingDialog();
                Logger.Error("An error occurred when exporting settings");
                Logger.Error(ex);
            }
        }

        private void ResetWingetUI(object sender, EventArgs e)
        {
            try
            {
                foreach (string path in Directory.EnumerateFiles(CoreData.UniGetUIDataDirectory))
                {
                    File.Delete(path);
                }
            }
            catch (Exception ex)
            {
                Logger.Error("An error occurred when resetting UniGetUI");
                Logger.Error(ex);
            }
            GeneralSettingsExpander.ShowRestartRequiredBanner();
        }

        private void LanguageSelector_ValueChanged(object sender, EventArgs e)
        {
            if (InterfaceLoaded) GeneralSettingsExpander.ShowRestartRequiredBanner();
        }

        private void UpdatesCheckIntervalSelector_ValueChanged(object sender, EventArgs e)
        {
            if (InterfaceLoaded) GeneralSettingsExpander.ShowRestartRequiredBanner();
        }

        private void ThemeSelector_ValueChanged(object sender, EventArgs e)
        {
            ((MainApp)Application.Current).MainWindow.ApplyTheme();
        }

        private void ResetBackupPath_Click(object sender, RoutedEventArgs e)
        {
            BackupDirectoryLabel.Text = CoreData.UniGetUI_DefaultBackupDirectory;
            Settings.Set("ChangeBackupOutputDirectory", false);
            ResetBackupDirectory.IsEnabled = false;
        }

        private void ChangeBackupDirectory_Click(object sender, EventArgs e)
        {

            ExternalLibraries.Pickers.FolderPicker openPicker = new(MainApp.Instance.MainWindow.GetWindowHandle());
            string folder = openPicker.Show();
            if (folder != string.Empty)
            {
                Settings.SetValue("ChangeBackupOutputDirectory", folder);
                BackupDirectoryLabel.Text = folder;
                ResetBackupDirectory.IsEnabled = true;
            }
        }

        private void OpenBackupPath_Click(object sender, RoutedEventArgs e)
        {
            string directory = Settings.GetValue("ChangeBackupOutputDirectory");
            if (directory == "")
            {
                directory = CoreData.UniGetUI_DefaultBackupDirectory;
            }

            directory = directory.Replace("/", "\\");

            if (!Directory.Exists(directory))
            {
                Directory.CreateDirectory(directory);
            }

            Process.Start("explorer.exe", directory);
        }

        private void DoCacheAdminRights_StateChanged(object sender, EventArgs e)
        {
            _ = CoreTools.ResetUACForCurrentProcess();
        }

        private void DisableWidgetsApi_StateChanged(object sender, EventArgs e)
        { if (InterfaceLoaded) ExperimentalSettingsExpander.ShowRestartRequiredBanner(); }

        private void DisableDownloadingNewTranslations_StateChanged(object sender, EventArgs e)
        { if (InterfaceLoaded) ExperimentalSettingsExpander.ShowRestartRequiredBanner(); }

        private void TextboxCard_ValueChanged(object sender, EventArgs e)
        { if (InterfaceLoaded) ExperimentalSettingsExpander.ShowRestartRequiredBanner(); }

        private async void DoBackup_Click(object sender, EventArgs e)
        {
            DialogHelper.ShowLoadingDialog(CoreTools.Translate("Performing backup, please wait..."));
            await MainApp.Instance.MainWindow.NavigationPage.InstalledPage.BackupPackages();
            DialogHelper.HideLoadingDialog();
        }

        private void EditAutostartSettings_Click(object sender, EventArgs e)
        {
            Process p = new()
            {
                StartInfo = new ProcessStartInfo
                {
                    FileName = "ms-settings:startupapps",
                    UseShellExecute = true,
                    CreateNoWindow = true
                }
            };
            p.Start();
        }

        private void DisableSystemTray_StateChanged(object sender, EventArgs e)
        {
            MainApp.Instance.MainWindow.UpdateSystemTrayStatus();
            if (NotificationSettingsEntry is not null)
            {
                NotificationSettingsEntry.IsEnabled = DisableSystemTray.Checked;
            }
        }

        private void EnablePackageBackupCheckBox_StateChanged(object sender, EventArgs e)
        {
            if (InterfaceLoaded) EnablePackageBackupUI(EnablePackageBackupCheckBox.Checked);
        }

        public void EnablePackageBackupUI(bool enabled)
        {
            if (BackupNowButton is null)
            {
                return; // This could happen when this event is triggered but the SettingsPage
            }
            // hasn't finished initializing yet.
            EnableBackupTimestampingCheckBox.IsEnabled = enabled;
            ChangeBackupFileNameTextBox.IsEnabled = enabled;
            ChangeBackupDirectory.IsEnabled = enabled;
            BackupNowButton.IsEnabled = enabled;

            if (enabled)
            {
                if (!Settings.Get("ChangeBackupOutputDirectory"))
                {
                    BackupDirectoryLabel.Text = CoreData.UniGetUI_DefaultBackupDirectory;
                    ResetBackupDirectory.IsEnabled = false;
                }
                else
                {
                    BackupDirectoryLabel.Text = Settings.GetValue("ChangeBackupOutputDirectory");
                    ResetBackupDirectory.IsEnabled = true;
                }
            }
        }

        private void UseUserGSudoToggle_StateChanged(object sender, EventArgs e)
        {
            if (InterfaceLoaded)
                ExperimentalSettingsExpander.ShowRestartRequiredBanner();
        }

        private void ResetIconCache_OnClick(object? sender, EventArgs e)
        {
            try
            {
                Directory.Delete(CoreData.UniGetUICacheDirectory_Icons, true);
            }
            catch (Exception ex)
            {
                Logger.Error("An error occurred while deleting icon cache");
                Logger.Error(ex);
            }
            InterfaceSettingsExpander.ShowRestartRequiredBanner();
            PackageWrapper.ResetIconCache();
            Package.ResetIconCache();
            LoadIconCacheSize();
        }

        private void DisableIconsOnPackageLists_OnStateChanged(object? sender, EventArgs e)
        {
            if (InterfaceLoaded)
                InterfaceSettingsExpander.ShowRestartRequiredBanner();
        }

        public void OnEnter()
        {
            LoadIconCacheSize();
        }

        public void OnLeave()
        {
            foreach (var item in MainLayout.Children)
            {
                if (item is SettingsEntry expander)
                    expander.IsExpanded = false;
            }
        }

        private void DisableSelectingUpdatesByDefault_OnClick(object sender, EventArgs e)
        {
            if (InterfaceLoaded) InterfaceSettingsExpander.ShowRestartRequiredBanner();
        }

        private void ForceUpdateUniGetUI_OnClick(object? sender, RoutedEventArgs e)
        {
            var mainWindow = MainApp.Instance.MainWindow;
            _ = AutoUpdater.CheckAndInstallUpdates(mainWindow, mainWindow.UpdatesBanner, true, false, true);
        }

        private void CheckboxButtonCard_OnClick(object? sender, RoutedEventArgs e)
        {
            _ = DialogHelper.ManageDesktopShortcuts();
        }

        private void ParallelOperationCount_OnValueChanged(object? sender, EventArgs e)
        {
            if (int.TryParse(ParallelOperationCount.SelectedValue(), out int value))
            {
                AbstractOperation.MAX_OPERATIONS = value;
            }
        }

        private void ManageTelemetrySettings_Click(object sender, EventArgs e)
        {
            DialogHelper.ShowTelemetryDialog();
        }
    }
}<|MERGE_RESOLUTION|>--- conflicted
+++ resolved
@@ -126,22 +126,9 @@
                 OpenBackupDirectory =
                     (HyperlinkButton)((StackPanel)ChangeBackupDirectory.Description).Children.ElementAt(2);
 
-<<<<<<< HEAD
-            CheckboxCard WinGet_HideNonApplicableUpdates = new()
-            {
-                Text = CoreTools.Translate("Add updates that fail with a 'no applicable update found' to the ignored updates list"),
-                SettingName = "IgnoreUpdatesNotApplicable"
-            };
-
-            ExtraSettingsCards[PEInterface.WinGet].Add(WinGet_EnableTroubleshooter);
-            ExtraSettingsCards[PEInterface.WinGet].Add(WinGet_ResetWindowsIPackageManager);
-            ExtraSettingsCards[PEInterface.WinGet].Add(WinGet_UseBundled);
-            ExtraSettingsCards[PEInterface.WinGet].Add(WinGet_HideNonApplicableUpdates);
-=======
                 EnablePackageBackupUI(Settings.Get("EnablePackageBackup"));
                 ResetBackupDirectory.Content = CoreTools.Translate("Reset");
                 OpenBackupDirectory.Content = CoreTools.Translate("Open");
->>>>>>> 8f9d174e
 
                 // Experimental Settings Section
                 ExperimentalSettingsExpander.HideRestartRequiredBanner();
@@ -197,9 +184,16 @@
                     _ = PEInterface.InstalledPackagesLoader.ReloadPackages();
                 };
 
+                CheckboxCard WinGet_HideNonApplicableUpdates = new()
+                {
+                    Text = CoreTools.Translate("Add updates that fail with a 'no applicable update found' to the ignored updates list"),
+                    SettingName = "IgnoreUpdatesNotApplicable"
+                };
+
                 ExtraSettingsCards[PEInterface.WinGet].Add(WinGet_EnableTroubleshooter);
                 ExtraSettingsCards[PEInterface.WinGet].Add(WinGet_ResetWindowsIPackageManager);
                 ExtraSettingsCards[PEInterface.WinGet].Add(WinGet_UseBundled);
+                ExtraSettingsCards[PEInterface.WinGet].Add(WinGet_HideNonApplicableUpdates);
 
                 // ----------------------------------------------------------------------------------------
 
