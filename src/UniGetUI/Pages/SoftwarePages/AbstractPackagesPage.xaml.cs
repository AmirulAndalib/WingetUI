--- conflicted
+++ resolved
@@ -484,18 +484,6 @@
 
         private void SelectAndScrollTo(int index, bool focus)
         {
-<<<<<<< HEAD
-            PackageWrapper packageWrapper = FilteredPackages[index];
-            PackageList.Select(index);
-            PackageList.StartBringItemIntoView(FilteredPackages.IndexOf(packageWrapper), new BringIntoViewOptions());
-
-            PackageItemContainer? packageToSelect = PackageList.FindDescendant<PackageItemContainer>(c => c.Wrapper == packageWrapper);
-            if (packageToSelect != null)
-            {
-                packageToSelect.IsSelected = true;
-                packageToSelect.Focus(FocusState.Programmatic);
-            }
-=======
             if (index < 0 || index >= FilteredPackages.Count)
                 return;
 
@@ -549,7 +537,6 @@
                     }
                     containerToFocus.Focus(FocusState.Keyboard);
                 });
->>>>>>> 4593894d
         }
 
         public void PackageList_CharacterReceived(object sender, CharacterReceivedRoutedEventArgs e)
@@ -1141,15 +1128,6 @@
             switch (e.Key)
             {
                 case VirtualKey.Up when index > 0:
-<<<<<<< HEAD
-                    SelectAndScrollTo(index - 1); break;
-                case VirtualKey.Down when index < FilteredPackages.Count - 1:
-                    SelectAndScrollTo(index + 1); break;
-                case VirtualKey.Home when index > 0:
-                    SelectAndScrollTo(0); break;
-                case VirtualKey.End when index < FilteredPackages.Count - 1:
-                    SelectAndScrollTo(FilteredPackages.Count - 1); break;
-=======
                     SelectAndScrollTo(index - 1, true); break;
                 case VirtualKey.Down when index < FilteredPackages.Count - 1:
                     SelectAndScrollTo(index + 1, true); break;
@@ -1157,7 +1135,6 @@
                     SelectAndScrollTo(0, true); break;
                 case VirtualKey.End when index < FilteredPackages.Count - 1:
                     SelectAndScrollTo(FilteredPackages.Count - 1, true); break;
->>>>>>> 4593894d
             }
             e.Handled = true;
         }
