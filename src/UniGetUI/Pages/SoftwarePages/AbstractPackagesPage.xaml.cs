using System.Collections.Concurrent;
using System.Diagnostics;
using Microsoft.UI.Input;
using Microsoft.UI.Xaml;
using Microsoft.UI.Xaml.Controls;
using Microsoft.UI.Xaml.Input;
using UniGetUI.Core.SettingsEngine;
using UniGetUI.Core.Tools;
using UniGetUI.Interface.Widgets;
using UniGetUI.PackageEngine.Enums;
using UniGetUI.PackageEngine.Interfaces;
using UniGetUI.PackageEngine.PackageClasses;
using UniGetUI.PackageEngine.PackageLoader;
using Windows.System;
using Windows.UI.Core;
using CommunityToolkit.WinUI;
using UniGetUI.Interface.Pages;
using UniGetUI.Interface.Telemetry;
using UniGetUI.Pages.DialogPages;
using DispatcherQueuePriority = Microsoft.UI.Dispatching.DispatcherQueuePriority;
using Microsoft.UI;
using Microsoft.UI.Xaml.Media;
using Windows.UI;
using Windows.Graphics.Printing.PrintSupport;

// To learn more about WinUI, the WinUI project structure,
// and more about our project templates, see: http://aka.ms/winui-project-info.

namespace UniGetUI.Interface
{
    public abstract partial class AbstractPackagesPage : IKeyboardShortcutListener, IEnterLeaveListener
    {

        protected struct PackagesPageData
        {
            public bool DisableAutomaticPackageLoadOnStart;
            public bool MegaQueryBlockEnabled;
            public bool PackagesAreCheckedByDefault;
            public bool ShowLastLoadTime;
            public bool DisableSuggestedResultsRadio;
            public bool DisableFilterOnQueryChange;

            public OperationType PageRole;
            public AbstractPackageLoader Loader;

            public string PageName;
            public string PageTitle;
            public string Glyph;

            public string NoPackages_BackgroundText;
            public string NoPackages_SourcesText;
            public string NoPackages_SubtitleText_Base;
            public string MainSubtitle_StillLoading;
            public string NoMatches_BackgroundText;
        }

        protected enum ReloadReason
        {
            FirstRun,
            Automated,
            Manual,
            External
        }

        protected readonly bool DISABLE_AUTOMATIC_PACKAGE_LOAD_ON_START;
        protected readonly bool MEGA_QUERY_BOX_ENABLED;
        protected readonly bool SHOW_LAST_CHECKED_TIME;
        protected readonly bool DISABLE_FILTER_ON_QUERY_CHANGE;
        protected readonly string PAGE_NAME;
        public readonly bool RoleIsUpdateLike;
        protected DateTime LastPackageLoadTime { get; private set; }
        protected readonly OperationType PAGE_ROLE;

        protected IPackage? SelectedItem
        {
            get => (PackageList.SelectedItem as PackageWrapper)?.Package;
        }

        protected AbstractPackageLoader Loader;
        public ObservablePackageCollection FilteredPackages = [];
        protected List<IPackageManager> UsedManagers = [];
        protected ConcurrentDictionary<IPackageManager, List<IManagerSource>> UsedSourcesForManager = [];
        protected ConcurrentDictionary<IPackageManager, TreeViewNode> RootNodeForManager = [];
        protected ConcurrentDictionary<IManagerSource, TreeViewNode> NodesForSources = [];
        private readonly TreeViewNode LocalPackagesNode;

        public readonly int NewVersionLabelWidth;
        public readonly int NewVersionIconWidth;
        private SplitViewDisplayMode _filterPanelCurrentMode = SplitViewDisplayMode.CompactInline;

        protected abstract void WhenPackagesLoaded(ReloadReason reason);
        protected abstract void WhenPackageCountUpdated();
        protected abstract void WhenShowingContextMenu(IPackage package);
        public abstract void GenerateToolBar();
        public abstract BetterMenu GenerateContextMenu();

        protected readonly string NoPackages_BackgroundText;
        protected readonly string NoPackages_SourcesText;
        protected readonly string MainSubtitle_StillLoading;
        protected readonly string NoPackages_SubtitleText_Base;
        protected readonly string NoMatches_BackgroundText;

        private bool PaneIsAnimated;

        protected Func<int, int, string> FoundPackages_SubtitleText_Base = (a, b) => CoreTools.Translate("{0} packages were found, {1} of which match the specified filters.", a, b);

        protected string NoPackages_SubtitleText
        {
            get => NoPackages_SubtitleText_Base +
                (SHOW_LAST_CHECKED_TIME ? " " + CoreTools.Translate("(Last checked: {0})", LastPackageLoadTime.ToString()) : "");
        }
        protected string NoMatches_SubtitleText
        {
            get => FoundPackages_SubtitleText_Base(Loader.Count(), FilteredPackages.Count) +
               (SHOW_LAST_CHECKED_TIME ? " " + CoreTools.Translate("(Last checked: {0})", LastPackageLoadTime.ToString()) : "");
        }
        protected string FoundPackages_SubtitleText { get => NoMatches_SubtitleText; }

        private string TypeQuery = "";
        private int LastKeyDown;
        private readonly int QUERY_SEPARATION_TIME = 1000; // 500ms between keypresses starts a new query

        protected AbstractPackagesPage(PackagesPageData data)
        {
            // Load page attributes
            PAGE_NAME = data.PageName;
            DISABLE_AUTOMATIC_PACKAGE_LOAD_ON_START = data.DisableAutomaticPackageLoadOnStart;
            DISABLE_FILTER_ON_QUERY_CHANGE = data.DisableFilterOnQueryChange;
            MEGA_QUERY_BOX_ENABLED = data.MegaQueryBlockEnabled;
            SHOW_LAST_CHECKED_TIME = data.ShowLastLoadTime;

            PAGE_ROLE = data.PageRole;
            RoleIsUpdateLike = PAGE_ROLE == OperationType.Update;
            NewVersionLabelWidth = RoleIsUpdateLike ? 125 : 0;
            NewVersionIconWidth = RoleIsUpdateLike ? 24 : 0;

            NoPackages_BackgroundText = data.NoPackages_BackgroundText;
            NoPackages_SourcesText = data.NoPackages_SourcesText;
            NoPackages_SubtitleText_Base = data.NoPackages_SubtitleText_Base;
            MainSubtitle_StillLoading = data.MainSubtitle_StillLoading;

            NoMatches_BackgroundText = data.NoMatches_BackgroundText;
            Loader = data.Loader;

            // Load UI
            InitializeComponent();

            // Selection of grid view mode
            int viewMode = Settings.GetDictionaryItem<string, int>("PackageListViewMode", PAGE_NAME);
            if (viewMode < 0 || viewMode >= ViewModeSelector.Items.Count) viewMode = 0;
            ViewModeSelector.SelectedIndex = viewMode;

            MainTitle.Text = data.PageTitle;
            HeaderIcon.Glyph = data.Glyph;

            SelectAllCheckBox.IsChecked = data.PackagesAreCheckedByDefault;
            QuerySimilarResultsRadio.IsEnabled = !data.DisableSuggestedResultsRadio;
            QueryOptionsGroup.SelectedIndex = 1;
            QueryOptionsGroup.SelectedIndex = 2;
            QueryOptionsGroup.SelectedItem = QueryBothRadio;

            Loader.StartedLoading += Loader_StartedLoading;
            Loader.FinishedLoading += Loader_FinishedLoading;
            Loader.PackagesChanged += Loader_PackagesChanged;

            if (Loader.IsLoading)
            {
                Loader_StartedLoading(this, EventArgs.Empty);
            }
            else
            {
                Loader_FinishedLoading(this, EventArgs.Empty);
                FilterPackages();
            }

            LastPackageLoadTime = DateTime.Now;
            LocalPackagesNode = new TreeViewNode
            {
                Content = CoreTools.Translate("Local"),
                IsExpanded = false
            };

            ReloadButton.Click += async (_, _) => await LoadPackages();

            // Handle Find Button click on the Query Block
            FindButton.Click += (_, _) =>
            {
                MegaQueryBlockGrid.Visibility = Visibility.Collapsed;
                FilterPackages();
            };

            // Handle Enter pressed on the QueryBlock
            QueryBlock.KeyUp += (_, e) =>
            {
                if (e.Key != VirtualKey.Enter)
                {
                    return;
                }

                MegaQueryBlockGrid.Visibility = Visibility.Collapsed;
                if (!DISABLE_FILTER_ON_QUERY_CHANGE)
                    FilterPackages();
            };

            // Handle showing the MegaQueryBlock
            QueryBlock.TextChanged += (_, _) =>
            {
                if (InstantSearchCheckbox.IsChecked == true)
                {
                    if (!DISABLE_FILTER_ON_QUERY_CHANGE)
                        FilterPackages();
                }

                if (MEGA_QUERY_BOX_ENABLED && QueryBlock.Text.Trim() == "")
                {
                    MegaQueryBlockGrid.Visibility = Visibility.Visible;
                    Loader.StopLoading();
                    BackgroundText.Visibility = Visibility.Collapsed;
                    ClearPackageList();
                    UpdatePackageCount();
                    MegaQueryBlock.Focus(FocusState.Programmatic);
                    MegaQueryBlock.Text = "";
                }
            };

            // Handle the Enter Pressed event on the MegaQueryBlock
            MegaQueryBlock.KeyUp += (_, e) =>
            {
                if (e.Key != VirtualKey.Enter)
                {
                    return;
                }

                MegaQueryBlockGrid.Visibility = Visibility.Collapsed;
                QueryBlock.Text = MegaQueryBlock.Text.Trim();
                if (!DISABLE_FILTER_ON_QUERY_CHANGE)
                    FilterPackages();
            };

            // Hande the MegaQueryBlock search button click
            MegaFindButton.Click += (_, _) =>
            {
                MegaQueryBlockGrid.Visibility = Visibility.Collapsed;
                QueryBlock.Text = MegaQueryBlock.Text.Trim();
                FilterPackages();
            };

            // Handle when a source is clicked
            SourcesTreeView.Tapped += (_, e) =>
            {
                TreeViewNode? node = (e.OriginalSource as FrameworkElement)?.DataContext as TreeViewNode;
                if (node is null)
                {
                    return;
                }

                if (SourcesTreeView.SelectedNodes.Contains(node))
                {
                    SourcesTreeView.SelectedNodes.Remove(node);
                }
                else
                {
                    SourcesTreeView.SelectedNodes.Add(node);
                }

                FilterPackages();
            };

            // Handle when a source is double-clicked
            SourcesTreeView.RightTapped += (_, e) =>
            {
                TreeViewNode? node = (e.OriginalSource as FrameworkElement)?.DataContext as TreeViewNode;
                if (node is null)
                {
                    return;
                }

                SourcesTreeView.SelectedNodes.Clear();
                SourcesTreeView.SelectedNodes.Add(node);
                FilterPackages();
            };

            if (MEGA_QUERY_BOX_ENABLED)
            {
                MegaQueryBlockGrid.Visibility = Visibility.Visible;
                MegaQueryBlock.Focus(FocusState.Programmatic);
                BackgroundText.Visibility = Visibility.Collapsed;
            }

<<<<<<< HEAD
            ChangeFilteringPaneLayout();
            if (Settings.GetDictionaryItem<string, bool>("HideToggleFilters", PAGE_NAME))
            {
                HideFilteringPane();
            }
            else
            {
                ShowFilteringPane();
            }


=======
>>>>>>> b4f873d0
            QueryBlock.PlaceholderText = CoreTools.Translate("Search for packages");
            MegaQueryBlock.PlaceholderText = CoreTools.Translate("Search for packages");
            InstantSearchCheckbox.IsChecked = !Settings.GetDictionaryItem<string, bool>("DisableInstantSearch", PAGE_NAME);

            HeaderIcon.FontWeight = new Windows.UI.Text.FontWeight(700);
            NameHeader.Content = CoreTools.Translate("Package Name");
            IdHeader.Content = CoreTools.Translate("Package ID");
            VersionHeader.Content = CoreTools.Translate("Version");
            NewVersionHeader.Content = CoreTools.Translate("New version");
            SourceHeader.Content = CoreTools.Translate("Source");

            NameHeader.Click += (_, _) => SortPackagesBy(ObservablePackageCollection.Sorter.Name);
            IdHeader.Click += (_, _) => SortPackagesBy(ObservablePackageCollection.Sorter.Id);
            VersionHeader.Click += (_, _) => SortPackagesBy(ObservablePackageCollection.Sorter.Version);
            NewVersionHeader.Click += (_, _) => SortPackagesBy(ObservablePackageCollection.Sorter.NewVersion);
            SourceHeader.Click += (_, _) => SortPackagesBy(ObservablePackageCollection.Sorter.Source);

            GenerateToolBar();
            PackageList.ContextFlyout = GenerateContextMenu();

            Loaded += (_, _) => ChangeFilteringPaneLayout();
        }

        private void Loader_PackagesChanged(object? sender, EventArgs e)
        {
            // Ensure we are in the UI thread
            if (Microsoft.UI.Dispatching.DispatcherQueue.GetForCurrentThread() is null)
            {
                DispatcherQueue.TryEnqueue(() => Loader_PackagesChanged(sender, e));
                return;
            }


            if (Loader.Count() == 0)
            {
                ClearPackageList();
            }
            else
            {
                foreach (IPackage package in Loader.Packages)
                {
                    AddPackageToSourcesList(package);
                }
            }
            FilterPackages();
            if (!Settings.Get("DisableIconsOnPackageLists"))
                _ = LoadIconsForNewPackages();
        }

        private void Loader_FinishedLoading(object? sender, EventArgs e)
        {
            // Ensure we are in the UI thread
            if (Microsoft.UI.Dispatching.DispatcherQueue.GetForCurrentThread() is null)
            {
                DispatcherQueue.TryEnqueue(() => Loader_FinishedLoading(sender, e));
                return;
            }

            LoadingProgressBar.Visibility = Visibility.Collapsed;
            LastPackageLoadTime = DateTime.Now;
            WhenPackagesLoaded(ReloadReason.External);
            FilterPackages();
        }

        private void Loader_StartedLoading(object? sender, EventArgs e)
        {
            // Ensure we are in the UI thread
            if (Microsoft.UI.Dispatching.DispatcherQueue.GetForCurrentThread() is null)
            {
                DispatcherQueue.TryEnqueue(() => Loader_StartedLoading(sender, e));
                return;
            }
            LoadingProgressBar.Visibility = Visibility.Visible;
            UpdatePackageCount();
        }

        public void SearchTriggered()
        {
            QueryBlock.Focus(FocusState.Pointer);
        }

        public void ReloadTriggered()
        {
            _ = LoadPackages(ReloadReason.Manual);
        }

        public void SelectAllTriggered()
        {
            if (QueryBlock.FocusState == FocusState.Unfocused)
            {
                if (!SelectAllCheckBox.IsChecked ?? false)
                {
                    SelectAllCheckBox.IsChecked = true;
                    FilteredPackages.SelectAll();
                }
                else
                {
                    SelectAllCheckBox.IsChecked = false;
                    FilteredPackages.ClearSelection();
                }
            }
        }

        protected void AddPackageToSourcesList(IPackage package)
        {
            IManagerSource source = package.Source;
            if (!UsedManagers.Contains(source.Manager))
            {
                UsedManagers.Add(source.Manager);
                var node = new TreeViewNode { Content = source.Manager.DisplayName + "                                                                                    .", IsExpanded = false };
                SourcesTreeView.RootNodes.Add(node);

                // Smart way to decide whether to check a source or not.
                // - Always check a source by default if no sources are present
                // - Otherwise, Check a source only if half of the sources have already been checked
                if (SourcesTreeView.RootNodes.Count == 0)
                {
                    SourcesTreeView.SelectedNodes.Add(node);
                }
                else if (SourcesTreeView.SelectedNodes.Count >= SourcesTreeView.RootNodes.Count / 2)
                {
                    SourcesTreeView.SelectedNodes.Add(node);
                }

                RootNodeForManager.TryAdd(source.Manager, node);
                UsedSourcesForManager.TryAdd(source.Manager, []);
                SourcesPlaceholderText.Visibility = Visibility.Collapsed;
                SourcesTreeViewGrid.Visibility = Visibility.Visible;
            }

            if ((!UsedSourcesForManager.ContainsKey(source.Manager) || !UsedSourcesForManager[source.Manager].Contains(source)) && source.Manager.Capabilities.SupportsCustomSources)
            {
                UsedSourcesForManager[source.Manager].Add(source);
                TreeViewNode item = new() { Content = source.Name + "                                                                                    ." };
                NodesForSources.TryAdd(source, item);

                if (source.IsVirtualManager)
                {
                    LocalPackagesNode.Children.Add(item);
                    if (!SourcesTreeView.RootNodes.Contains(LocalPackagesNode))
                    {
                        SourcesTreeView.RootNodes.Add(LocalPackagesNode);
                        SourcesTreeView.SelectedNodes.Add(LocalPackagesNode);
                    }
                }
                else
                {
                    RootNodeForManager[source.Manager].Children.Add(item);
                }
            }
        }

        private void FilterOptionsChanged(object sender, RoutedEventArgs e)
        {
            if (QueryBothRadio is null)
            {
                return;
            }

            FilterPackages();
        }

        private void InstantSearchValueChanged(object sender, RoutedEventArgs e)
        { Settings.SetDictionaryItem("DisableInstantSearch", PAGE_NAME, !InstantSearchCheckbox.IsChecked); }
        private void SourcesTreeView_SelectionChanged(TreeView sender, TreeViewSelectionChangedEventArgs args)
        { FilterPackages(); }

        public virtual async Task LoadPackages()
        { await LoadPackages(ReloadReason.External); }

        protected void ClearPackageList()
        {
            FilteredPackages.Clear();
            UsedManagers.Clear();
            SourcesTreeView.RootNodes.Clear();
            UsedSourcesForManager.Clear();
            RootNodeForManager.Clear();
            NodesForSources.Clear();
            LocalPackagesNode.Children.Clear();
        }

        /// <summary>
        /// Reload the packages for this Page
        /// Calling this method will trigger a reload on the associated PackageLoader, unless it is already loading packages.
        /// </summary>
        protected async Task LoadPackages(ReloadReason reason)
        {
            if (!Loader.IsLoading && (!Loader.IsLoaded || reason == ReloadReason.External || reason == ReloadReason.Manual || reason == ReloadReason.Automated))
            {
                Loader.ClearPackages(emitFinishSignal: false);
                await Loader.ReloadPackages();
            }
            Loader_PackagesChanged(this, EventArgs.Empty);
        }

        private void SelectAndScrollTo(int index, bool focus)
        {
            if (index < 0 || index >= FilteredPackages.Count)
                return;

            PackageList.Select(index);

            if (PackageList.ScrollView?.VerticalOffset > index * 39)
            {
                PackageList.ScrollView.ScrollTo(0, index * 39, new ScrollingScrollOptions(
                    ScrollingAnimationMode.Disabled,
                    ScrollingSnapPointsMode.Ignore
                ));
            }
            else if (PackageList.ScrollView?.VerticalOffset + PackageList.ScrollView?.ViewportHeight < (index + 1) * 39)
            {
                PackageList.ScrollView?.ScrollTo(0, (index + 1) * 39 - PackageList.ScrollView.ViewportHeight, new ScrollingScrollOptions(
                    ScrollingAnimationMode.Disabled,
                    ScrollingSnapPointsMode.Ignore
                ));
            }

            if (focus)
                Focus(FilteredPackages[index].Package);
        }

        private void Focus(IPackage packageToFocus, int retryCount = 0)
        {
            if (retryCount > 20)
                return;

            DispatcherQueue.TryEnqueue(
                DispatcherQueuePriority.Low,
                () =>
                {
                    PackageItemContainer? containerToFocus = PackageList.FindDescendant<PackageItemContainer>(c => c.Package?.Equals(packageToFocus) == true);
                    if (containerToFocus == null)
                    {
                        Focus(packageToFocus, ++retryCount);
                        return;
                    }

                    if (!containerToFocus.IsSelected)
                    {
                        PackageItemContainer? selectedContainer = PackageList.FindDescendant<PackageItemContainer>(c => c.IsSelected);
                        if (selectedContainer?.Package?.Equals(packageToFocus) == true)
                            containerToFocus = selectedContainer;
                        else
                        {
                            Focus(packageToFocus, ++retryCount);
                            return;
                        }
                    }
                    containerToFocus.Focus(FocusState.Keyboard);
                });
        }

        public void PackageList_CharacterReceived(object sender, CharacterReceivedRoutedEventArgs e)
        {
            char ch = Char.ToLower(e.Character);

            if (('a' <= ch && ch <= 'z')
                || ('0' <= ch && ch <= '9'))
            {
                if (Environment.TickCount - LastKeyDown > QUERY_SEPARATION_TIME)
                {
                    TypeQuery = ch.ToString();
                }
                else
                {
                    TypeQuery += ch.ToString();
                }

                int IdQueryIndex = -1;
                int NameSimilarityIndex = -1;
                int IdSimilarityIndex = -1;
                bool SelectedPackage = false;
                for (int i = 0; i < FilteredPackages.Count; i++)
                {
                    if (FilteredPackages[i].Package.Name.ToLower().StartsWith(TypeQuery))
                    {
                        SelectAndScrollTo(i, true);
                        SelectedPackage = true;
                        break;
                    }
                    // To avoid jumping back high up because an ID matched it (prevent typing "wi" focusing id:"WildfireGames.0AD" instead of name:"Windows")
                    if (IdQueryIndex == -1 && FilteredPackages[i].Package.Id.ToLower().StartsWith(TypeQuery))
                    {
                        IdQueryIndex = i;
                    }
                    if (NameSimilarityIndex == -1 && FilteredPackages[i].Package.Name.ToLower().Contains(TypeQuery))
                    {
                        NameSimilarityIndex = i;
                    }
                    if (IdSimilarityIndex == -1 && FilteredPackages[i].Package.Id.ToLower().Contains(TypeQuery))
                    {
                        IdSimilarityIndex = i;
                    }
                }
                int QueryIndex = IdQueryIndex > -1 ? IdQueryIndex : (NameSimilarityIndex > -1 ? NameSimilarityIndex : IdSimilarityIndex);
                if (!SelectedPackage)
                {
                    bool SameChars = true;
                    char LastChar = TypeQuery.ToCharArray()[0];
                    foreach (var c in TypeQuery)
                    {
                        if (c != LastChar)
                        {
                            SameChars = false;
                            break;
                        }
                        LastChar = c;
                    }

                    if (SameChars)
                    {
                        int IndexOffset = TypeQuery.Length - 1;
                        int FirstIdx = -1;
                        int LastIdx = -1;
                        for (int idx = 0; idx < FilteredPackages.Count; idx++)
                        {
                            if (FilteredPackages[idx].Package.Name.ToLower().StartsWith(LastChar))
                            {
                                if (FirstIdx == -1) FirstIdx = idx;
                                LastIdx = idx;
                            }
                            else if (FirstIdx > -1)
                            {
                                // Break after the LastIdx has been set
                                break;
                            }
                        }

                        SelectAndScrollTo(FirstIdx + (IndexOffset % (LastIdx - FirstIdx + 1)), true);
                    }
                    else if (QueryIndex > -1)
                    {
                        SelectAndScrollTo(QueryIndex, true);
                    }
                }
            }
            LastKeyDown = Environment.TickCount;
        }

        /// <summary>
        /// Will filter the packages with the query on QueryBlock.Text and put the
        /// resulting packages on the ItemsView
        /// </summary>
        public void FilterPackages()
        {
            PackageWrapper? previousSelection = PackageList.SelectedItem as PackageWrapper;
            FilteredPackages.Clear();

            List<IManagerSource> VisibleSources = [];
            List<IPackageManager> VisibleManagers = [];

            if (SourcesTreeView.SelectedNodes.Count > 0)
            {
                foreach (TreeViewNode node in SourcesTreeView.SelectedNodes)
                {
                    if (NodesForSources.Values.Contains(node))
                    {
                        VisibleSources.Add(NodesForSources.First(x => x.Value == node).Key);
                    }
                    else if (RootNodeForManager.Values.Contains(node))
                    {
                        IPackageManager manager = RootNodeForManager.First(x => x.Value == node).Key;
                        VisibleManagers.Add(manager);
                        if (manager.Capabilities.SupportsCustomSources)
                        {
                            foreach (IManagerSource source in manager.SourcesHelper.Factory.GetAvailableSources())
                            {
                                if (!VisibleSources.Contains(source)) VisibleSources.Add(source);
                            }
                        }
                    }
                }
            }

            Func<string, string> CaseFunc;
            if (UpperLowerCaseCheckbox.IsChecked == true)
            {
                CaseFunc = (x) => { return x; };
            }
            else
            {
                CaseFunc = (x) => { return x.ToLower(); };
            }

            Func<string, string> CharsFunc;
            if (IgnoreSpecialCharsCheckbox.IsChecked == true)
            {
                CharsFunc = (x) =>
                {
                    string temp_x = CaseFunc(x).Replace("-", "").Replace("_", "").Replace(" ", "").Replace("@", "").Replace("\t", "").Replace(".", "").Replace(",", "").Replace(":", "");
                    foreach (KeyValuePair<char, string> entry in new Dictionary<char, string>
                        {
                            {'a', "àáäâ"},
                            {'e', "èéëê"},
                            {'i', "ìíïî"},
                            {'o', "òóöô"},
                            {'u', "ùúüû"},
                            {'y', "ýÿ"},
                            {'c', "ç"},
                            {'ñ', "n"},
                        })
                    {
                        foreach (char InvalidChar in entry.Value)
                        {
                            x = x.Replace(InvalidChar, entry.Key);
                        }
                    }
                    return temp_x;
                };
            }
            else
            {
                CharsFunc = (x) => { return CaseFunc(x); };
            }

            string treatedQuery = CharsFunc(QueryBlock.Text.Trim());
            IEnumerable<IPackage> MatchingList;

            if (QueryIdRadio.IsChecked == true)
            {
                MatchingList = Loader.Packages.Where(x => CharsFunc(x.Name).Contains(treatedQuery));
            }
            else if (QueryNameRadio.IsChecked == true)
            {
                MatchingList = Loader.Packages.Where(x => CharsFunc(x.Id).Contains(treatedQuery));
            }
            else if (QueryBothRadio.IsChecked == true)
            {
                MatchingList = Loader.Packages.Where(x => CharsFunc(x.Name).Contains(treatedQuery) | CharsFunc(x.Id).Contains(treatedQuery));
            }
            else if (QueryExactMatch.IsChecked == true)
            {
                MatchingList = Loader.Packages.Where(x => CharsFunc(x.Name) == treatedQuery | CharsFunc(x.Id) == treatedQuery);
            }
            else // QuerySimilarResultsRadio == true
            {
                MatchingList = Loader.Packages;
            }

            FilteredPackages.BlockSorting = true;

            foreach (IPackage match in MatchingList)
            {
                if (VisibleSources.Contains(match.Source) || (!match.Manager.Capabilities.SupportsCustomSources && VisibleManagers.Contains(match.Manager)))
                {
                    FilteredPackages.Add(match);
                }
            }
            FilteredPackages.BlockSorting = false;
            FilteredPackages.Sort();
            UpdatePackageCount();

            if (previousSelection is not null)
            {
                for (int i = 0; i < FilteredPackages.Count; i++)
                {
                    if (FilteredPackages[i].Package.Equals(previousSelection.Package))
                    {
                        SelectAndScrollTo(i, false);
                        break;
                    }
                }
            }
            else
            {
                ForceRedrawByScroll();
            }

        }

        /// <summary>
        /// Updates the UI to reflect the current amount of packages
        /// </summary>
        public void UpdatePackageCount()
        {
            if (!FilteredPackages.Any())
            {
                if (LoadingProgressBar.Visibility == Visibility.Collapsed)
                {
                    if (!Loader.Any())
                    {
                        BackgroundText.Text = NoPackages_BackgroundText;
                        SourcesPlaceholderText.Text = NoPackages_SourcesText;
                        SourcesPlaceholderText.Visibility = Visibility.Visible;
                        MainSubtitle.Text = NoPackages_SubtitleText;
                    }
                    else
                    {
                        BackgroundText.Text = NoMatches_BackgroundText;
                        SourcesPlaceholderText.Visibility = Visibility.Collapsed;
                        MainSubtitle.Text = NoMatches_SubtitleText;
                    }
                    BackgroundText.Visibility = Visibility.Visible;
                }
                else
                {
                    BackgroundText.Visibility = Loader.Any() ? Visibility.Collapsed : Visibility.Visible;
                    BackgroundText.Text = MainSubtitle_StillLoading;
                    SourcesPlaceholderText.Visibility = Loader.Any() ? Visibility.Collapsed : Visibility.Visible;
                    SourcesPlaceholderText.Text = MainSubtitle_StillLoading;
                    MainSubtitle.Text = MainSubtitle_StillLoading;
                }
            }
            else
            {
                BackgroundText.Text = NoPackages_BackgroundText;
                BackgroundText.Visibility = Loader.Any() ? Visibility.Collapsed : Visibility.Visible;
                MainSubtitle.Text = FoundPackages_SubtitleText;
            }

            if (MegaQueryBlockGrid.Visibility == Visibility.Visible)
            {
                BackgroundText.Visibility = Visibility.Collapsed;
            }

            WhenPackageCountUpdated();
        }

        /// <summary>
        /// Changes how the packages are sorted
        /// </summary>
        /// <param name="sorter">The information with which to sort the packages</param>
        public void SortPackagesBy(ObservablePackageCollection.Sorter sorter)
        {
            FilteredPackages.Descending = !FilteredPackages.Descending;
            FilteredPackages.SetSorter(sorter);
            FilteredPackages.Sort();
        }

        protected void SelectAllSourcesButton_Click(object sender, RoutedEventArgs e)
        {
            SourcesTreeView.SelectAll();
        }

        protected void ClearSourceSelectionButton_Click(object sender, RoutedEventArgs e)
        {
            SourcesTreeView.SelectedItems.Clear();
            FilterPackages();
        }

        protected void ShowDetailsForPackage(IPackage? package, TEL_InstallReferral referral)
        {
            if (package is null || package.Source.IsVirtualManager || package is InvalidImportedPackage)
            {
                return;
            }

            DialogHelper.ShowPackageDetails(package, PAGE_ROLE, referral);
        }

        protected void OpenPackageInstallLocation(IPackage? package)
        {
            string? path = package?.Manager.DetailsHelper.GetInstallLocation(package);

            if (path is not null)
                Process.Start(new ProcessStartInfo
                {
                    FileName = path,
                    UseShellExecute = true,
                    Verb = "open"
                });
        }


        protected void SharePackage(IPackage? package)
        {
            if (package is null)
            {
                return;
            }

            MainApp.Instance.MainWindow.SharePackage(package);
        }

        protected async void ShowInstallationOptionsForPackage(IPackage? package)
        {
            if (package is null || package.Source.IsVirtualManager || package is InvalidImportedPackage)
            {
                return;
            }

            if (await DialogHelper.ShowInstallatOptions_Continue(package, PAGE_ROLE))
            {
                PerformMainPackageAction(package);
            }
        }

        private void SidepanelWidth_SizeChanged(object sender, SizeChangedEventArgs e)
        {
            if (PaneIsAnimated)
                return;


            if ((int)e.NewSize.Width == (int)(e.NewSize.Width / 10) || (int)e.NewSize.Width == 25)
            {
                return;
            }

            if ((int)e.NewSize.Width < 100)
            {
                HideFilteringPane();
                Settings.SetDictionaryItem("SidepanelWidths", PAGE_NAME, 250);
            }
            else
            {
                Settings.SetDictionaryItem("SidepanelWidths", PAGE_NAME, (int)e.NewSize.Width);
            }
        }

        protected void PerformMainPackageAction(IPackage? package)
        {
            if (package is null)
            {
                return;
            }

            if (PAGE_ROLE == OperationType.Install)
            {
                _ = MainApp.Operations.Install(package, TEL_InstallReferral.DIRECT_SEARCH);
            }
            else if (PAGE_ROLE == OperationType.Update)
            {
                _ = MainApp.Operations.Update(package);
            }
            else // if (PageRole == OperationType.Uninstall)
            {
                MainApp.Operations.ConfirmAndUninstall(package);
            }
        }

        public void FocusPackageList()
        { PackageList.Focus(FocusState.Programmatic); }

        private void PackageItemContainer_RightTapped(object sender, RightTappedRoutedEventArgs e)
            => PackageItemContainer_RightTapped(sender, new RoutedEventArgs());

        private void PackageItemContainer_RightTapped(object sender, RoutedEventArgs e)
        {
            if (sender is PackageItemContainer container && container.Package is not null)
            {
                PackageList.Select(container.Wrapper.Index);
                container.Focus(FocusState.Keyboard);
                WhenShowingContextMenu(container.Package);
            }
            else if((((sender as Button)?.Parent as StackPanel)?.Parent as Grid)?.Parent is PackageItemContainer container2 && container2.Package is not null)
            {
                PackageList.Select(container2.Wrapper.Index);
                container2.Focus(FocusState.Keyboard);
                WhenShowingContextMenu(container2.Package);
            }
        }

        private void PackageItemContainer_DoubleTapped(object sender, DoubleTappedRoutedEventArgs e)
        {
            if (sender is PackageItemContainer container && container.Package is not null)
            {
                PackageList.Select(container.Wrapper.Index);
                container.Focus(FocusState.Keyboard);

                TEL_InstallReferral referral = TEL_InstallReferral.ALREADY_INSTALLED;
                if (PAGE_NAME == "Bundles") referral = TEL_InstallReferral.FROM_BUNDLE;
                if (PAGE_NAME == "Discover") referral = TEL_InstallReferral.DIRECT_SEARCH;
                ShowDetailsForPackage(container.Package, referral);
            }
        }

        private void SelectAllCheckBox_ValueChanged(object sender, RoutedEventArgs e)
        {
            if (SelectAllCheckBox.IsChecked == true)
            {
                FilteredPackages.SelectAll();
            }
            else
            {
                FilteredPackages.ClearSelection();
            }
        }

        private async void ForceRedrawByScroll()
        {
            if (PackageList is not null)
            {
                PackageList.ScrollView?.ScrollBy(0, 1);
                await Task.Delay(10);
                PackageList.ScrollView?.ScrollBy(0, -1);
            }
        }

        private void ToggleFiltersButton_Click(object sender, RoutedEventArgs e)
        {
            if(FilteringPanel.DisplayMode is SplitViewDisplayMode.Inline)
            {
                Settings.SetDictionaryItem("HideToggleFilters", PAGE_NAME, !ToggleFiltersButton.IsChecked ?? false);
            }

            if (ToggleFiltersButton.IsChecked ?? false)
            {
                ShowFilteringPane();
            }
            else
            {
                HideFilteringPane();
            }
        }

        private void HideFilteringPane()
        {
            FilteringPanel.IsPaneOpen = false;
            PackagesListGrid.Margin = new Thickness(0, 0, 0, 0);
        }

        private void ShowFilteringPane()
        {
            if (FilteringPanel.DisplayMode is SplitViewDisplayMode.Inline)
            {
                int finalWidth = 250;
                try
                {
                    finalWidth = Settings.GetDictionaryItem<string, int>("SidepanelWidths", PAGE_NAME);
                }
                catch
                {
                    Settings.SetDictionaryItem("SidepanelWidths", PAGE_NAME, 250);
                }
                FilteringPanel.OpenPaneLength = finalWidth;
                PackagesListGrid.Margin = new Thickness(12, 0, 0, 0);
            }
            else
            {
                FilteringPanel.OpenPaneLength = 250;

                if (this.ActualTheme is ElementTheme.Dark)
                {
                    SidePanel.Background = new AcrylicBrush()
                    {
                        TintColor = Color.FromArgb(0, 20, 20, 20),
                        TintOpacity = 0.4,
                        FallbackColor = Color.FromArgb(0, 20, 20, 20),
                        TintLuminosityOpacity = 0.8
                    };
                }
                else
                {
                    SidePanel.Background = new AcrylicBrush()
                    {
                        TintColor = Color.FromArgb(0, 250, 250, 250),
                        TintOpacity = 0.4,
                        FallbackColor = Color.FromArgb(0, 250, 250, 250),
                        TintLuminosityOpacity = 0.8
                    };
                }

            }
            FilteringPanel.IsPaneOpen = true;
            ToggleFiltersButton.IsChecked = true;
        }

        private async Task LoadIconsForNewPackages()
        {
            var PackagesWithoutIcon = new List<PackageWrapper>();
            // Get the packages to be updated.
            foreach (var wrapper in FilteredPackages)
            {
                if (wrapper.IconWasLoaded) continue;
                wrapper.IconWasLoaded = true;
                PackagesWithoutIcon.Add(wrapper);
            }

            // Load their icons, one at a time.
            foreach (var wrapper in PackagesWithoutIcon)
            {
                var icon = await Task.Run(wrapper.Package.GetIconUrlIfAny);
                if (icon is not null) wrapper.PackageIcon = icon;
            }

            FilterPackages();
        }

        public void OnEnter()
        {
            Visibility = Visibility.Visible;
            IsEnabled = true;
        }

        public void OnLeave()
        {
            Visibility = Visibility.Collapsed;
            IsEnabled = false;
        }

        private void PackageItemContainer_PreviewKeyDown(object sender, KeyRoutedEventArgs e)
        {
            if (e.Key is not (VirtualKey.Up or VirtualKey.Down or VirtualKey.Home or VirtualKey.End or VirtualKey.Enter or VirtualKey.Space) ||
                sender is not PackageItemContainer packageItemContainer)
            {
                return;
            }

            int index = FilteredPackages.IndexOf(packageItemContainer.Wrapper);
            switch (e.Key)
            {
                case VirtualKey.Up when index > 0:
                    SelectAndScrollTo(index - 1, true); e.Handled = true; break;
                case VirtualKey.Down when index < FilteredPackages.Count - 1:
                    SelectAndScrollTo(index + 1, true); e.Handled = true; break;
                case VirtualKey.Home when index > 0:
                    SelectAndScrollTo(0, true); e.Handled = true; break;
                case VirtualKey.End when index < FilteredPackages.Count - 1:
                    SelectAndScrollTo(FilteredPackages.Count - 1, true); e.Handled = true; break;
            }

            if (e.KeyStatus.WasKeyDown)
            {
                // ignore repeated KeyDown events when pressing and holding a key
                return;
            }

            IPackage? package = packageItemContainer.Package;

            bool IS_CONTROL_PRESSED = InputKeyboardSource.GetKeyStateForCurrentThread(VirtualKey.Control).HasFlag(CoreVirtualKeyStates.Down);
            //bool IS_SHIFT_PRESSED = InputKeyboardSource.GetKeyStateForCurrentThread(VirtualKey.Shift).HasFlag(CoreVirtualKeyStates.Down);
            bool IS_ALT_PRESSED = InputKeyboardSource.GetKeyStateForCurrentThread(VirtualKey.LeftMenu).HasFlag(CoreVirtualKeyStates.Down);
            IS_ALT_PRESSED |= InputKeyboardSource.GetKeyStateForCurrentThread(VirtualKey.RightMenu).HasFlag(CoreVirtualKeyStates.Down);

            if (e.Key == VirtualKey.Enter && package is not null)
            {
                if (IS_ALT_PRESSED)
                {
                    if (!package.Source.IsVirtualManager && package is not InvalidImportedPackage)
                    {
                        ShowInstallationOptionsForPackage(package);
                        e.Handled = true;
                    }
                }
                else if (IS_CONTROL_PRESSED)
                {
                    if (package is not InvalidImportedPackage)
                    {
                        PerformMainPackageAction(package);
                        e.Handled = true;
                    }
                }
                else
                {
                    if (!package.Source.IsVirtualManager && package is not InvalidImportedPackage)
                    {
                        TEL_InstallReferral referral = TEL_InstallReferral.ALREADY_INSTALLED;
                        if (PAGE_NAME == "Bundles") referral = TEL_InstallReferral.FROM_BUNDLE;
                        if (PAGE_NAME == "Discover") referral = TEL_InstallReferral.DIRECT_SEARCH;
                        ShowDetailsForPackage(package, referral);
                        e.Handled = true;
                    }
                }
            }
            else if (e.Key == VirtualKey.Space && package is not null)
            {
                package.IsChecked = !package.IsChecked;
                e.Handled = true;
            }
        }


        private async void SetFilterMode_Overlay()
        {
            if (_filterPanelCurrentMode == SplitViewDisplayMode.Overlay)
                return;

            _filterPanelCurrentMode = SplitViewDisplayMode.Overlay;
            FilteringPanel.DisplayMode = SplitViewDisplayMode.Overlay;
            HideFilteringPane();
            FiltersResizer.Opacity = 0;
            ToggleFiltersButton.IsChecked = false;

            await Task.Delay(200);
            FilteringPanel.Shadow = new ThemeShadow();
            SidePanel.BorderThickness = new Thickness(0, 1, 1, 1);

            if (FilteringPanel.Pane is ScrollViewer filters)
            {
                filters.Padding = new Thickness(8);
                filters.Margin = new Thickness(0, 1, 0, 1);
            }
        }

        private void SetFilterMode_Inline()
        {
            if (_filterPanelCurrentMode == SplitViewDisplayMode.Inline)
                return;

            _filterPanelCurrentMode = SplitViewDisplayMode.Inline;
            FilteringPanel.DisplayMode = SplitViewDisplayMode.Inline;
            SidePanel.Background = new SolidColorBrush(Colors.Transparent);
            FiltersResizer.Opacity = 1;
            SidePanel.BorderThickness = new Thickness(0);

            if (FilteringPanel.Pane is ScrollViewer filters)
            {
                filters.Padding = new Thickness(0);
                filters.Margin = new Thickness(0);
            }

            if (!Settings.GetDictionaryItem<string, bool>("HideToggleFilters", PAGE_NAME))
            {
                ShowFilteringPane();
            }
        }

        private void ChangeFilteringPaneLayout()
        {
            if (FilteringPanel.ActualWidth <= 0)
            {
                // Nothing, panel is not loaded yet
            }
            else if (FilteringPanel.ActualWidth < 1000)
            {
                SetFilterMode_Overlay();
            }
            else /*(FilteringPanel.ActualWidth >= 1000)*/
            {
                SetFilterMode_Inline();
            }
        }

        private void FilteringPanel_SizeChanged(object sender, SizeChangedEventArgs e)
        {
            ChangeFilteringPaneLayout();
        }

        private void FilteringPanel_PaneClosing(SplitView sender, SplitViewPaneClosingEventArgs args)
        {
            ToggleFiltersButton.IsChecked = false;
        }

        private void LoadListLayout()
        {
            PackageList.ItemTemplate = (DataTemplate)this.Resources["PackageTemplate"];
            PackageList.Layout = new StackLayout() { Spacing = 3 };
        }

        private void LoadGridLayout()
        {
            PackageList.ItemTemplate = (DataTemplate)this.Resources["PackageTemplate_Grid"];
            PackageList.Layout = new UniformGridLayout()
            {
                ItemsStretch = UniformGridLayoutItemsStretch.Fill,
                MinColumnSpacing = 8,
                MinRowSpacing = 8,
            };
        }

        private void ViewModeSelector_SelectionChanged(object sender, SelectionChangedEventArgs e)
        {
            Settings.SetDictionaryItem("PackageListViewMode", PAGE_NAME, ViewModeSelector.SelectedIndex);
            if (ViewModeSelector.SelectedIndex == 0)
                LoadListLayout();
            else if (ViewModeSelector.SelectedIndex == 1)
                LoadGridLayout();
            else if (ViewModeSelector.SelectedIndex == 2)
                LoadGridLayout();
        }
    }
}<|MERGE_RESOLUTION|>--- conflicted
+++ resolved
@@ -287,20 +287,6 @@
                 BackgroundText.Visibility = Visibility.Collapsed;
             }
 
-<<<<<<< HEAD
-            ChangeFilteringPaneLayout();
-            if (Settings.GetDictionaryItem<string, bool>("HideToggleFilters", PAGE_NAME))
-            {
-                HideFilteringPane();
-            }
-            else
-            {
-                ShowFilteringPane();
-            }
-
-
-=======
->>>>>>> b4f873d0
             QueryBlock.PlaceholderText = CoreTools.Translate("Search for packages");
             MegaQueryBlock.PlaceholderText = CoreTools.Translate("Search for packages");
             InstantSearchCheckbox.IsChecked = !Settings.GetDictionaryItem<string, bool>("DisableInstantSearch", PAGE_NAME);
