using System.Collections.ObjectModel;
using Windows.Storage;
using Windows.Storage.Pickers;
using Microsoft.UI.Xaml.Controls;
using UniGetUI.Controls.OperationWidgets;
using UniGetUI.Core.Logging;
using UniGetUI.Core.Tools;
using UniGetUI.Interface;
using UniGetUI.Interface.Telemetry;
using UniGetUI.PackageEngine.Interfaces;
using UniGetUI.PackageEngine.Managers.CargoManager;
using UniGetUI.PackageEngine.Managers.PowerShellManager;
using UniGetUI.PackageEngine.Operations;
using UniGetUI.PackageEngine.PackageClasses;
using UniGetUI.PackageOperations;
using UniGetUI.Pages.DialogPages;

namespace UniGetUI;

public partial class MainApp
{
    public static class Operations
    {
        public static ObservableCollection<OperationControl> _operationList = [];

        public static void Add(AbstractOperation op)
            => _operationList.Add(new(op));

        public static void Remove(OperationControl control)
            => _operationList.Remove(control);

        public static void Remove(AbstractOperation op)
        {
            foreach(var control in _operationList.Where(x => x.Operation == op).ToArray())
            {
                _operationList.Remove(control);
            }
        }

        /*
         *
         * OPERATION CREATION HELPERS
         *
         */
        public static async Task<AbstractOperation?> AskLocationAndDownload(IPackage? package, TEL_InstallReferral referral)
        {
            if (package is null) return null;
            try
            {
                DialogHelper.ShowLoadingDialog(CoreTools.Translate("Please wait..."));

                var details = package.Details;
                await details.Load();

                if (details.InstallerUrl is null)
                {
                    DialogHelper.HideLoadingDialog();
                    var dialog = new ContentDialog();
                    dialog.Title = CoreTools.Translate("Download failed");
                    dialog.Content = CoreTools.Translate("No applicable installer was found for the package {0}", package.Name);
                    dialog.PrimaryButtonText = CoreTools.Translate("Ok");
                    dialog.DefaultButton = ContentDialogButton.Primary;
                    dialog.XamlRoot = MainApp.Instance.MainWindow.Content.XamlRoot;
                    await MainApp.Instance.MainWindow.ShowDialogAsync(dialog);
                    return null;
                }

                FileSavePicker savePicker = new();
                MainWindow window = MainApp.Instance.MainWindow;
                IntPtr hWnd = WinRT.Interop.WindowNative.GetWindowHandle(window);
                WinRT.Interop.InitializeWithWindow.Initialize(savePicker, hWnd);
                savePicker.SuggestedStartLocation = PickerLocationId.Downloads;

                string extension = details.InstallerUrl.ToString().Split('.')[^1];
                if (package.Manager is Cargo) extension = "zip";
                savePicker.SuggestedFileName = package.Id + " installer." + extension;

                if (package.Manager is BaseNuGet)
                {
                    extension = "nupkg";
                    savePicker.FileTypeChoices.Add("Compressed file", [".zip"]);
                }

                savePicker.FileTypeChoices.Add("Default", [$".{extension}"]);

                StorageFile file = await savePicker.PickSaveFileAsync();

                DialogHelper.HideLoadingDialog();
                if (file is not null)
                {
                    var op = new DownloadOperation(package, file.Path);
                    op.OperationSucceeded += (_, _) => TelemetryHandler.DownloadPackage(package, TEL_OP_RESULT.SUCCESS, referral);
                    op.OperationFailed += (_, _) => TelemetryHandler.DownloadPackage(package, TEL_OP_RESULT.FAILED, referral);
                    Add(op);
                    return op;
                }

                return null;
            }
            catch (Exception ex)
            {
                Logger.Error($"An error occurred while downloading the installer for the package {package.Id}");
                Logger.Error(ex);
                return null;
            }
        }

        /*
         * PACKAGE INSTALLATION
         */
        public static async Task<AbstractOperation?> Install(IPackage? package, TEL_InstallReferral referral,
            bool? elevated = null, bool? interactive = null, bool? no_integrity = null, bool ignoreParallel = false,
            AbstractOperation? req = null)
        {
            if (package is null) return null;

            var options = await InstallationOptions.FromPackageAsync(package, elevated, interactive, no_integrity);
            var op = new InstallPackageOperation(package, options, ignoreParallel, req);
            Add(op);
            op.OperationSucceeded += (_, _) => TelemetryHandler.InstallPackage(package, TEL_OP_RESULT.SUCCESS, referral);
            op.OperationFailed += (_, _) => TelemetryHandler.InstallPackage(package, TEL_OP_RESULT.FAILED, referral);
            return op;
        }

        public static void Install(IReadOnlyList<IPackage> packages, TEL_InstallReferral referral, bool? elevated = null, bool? interactive = null, bool? no_integrity = null)
        {
<<<<<<< HEAD
            foreach (var package in packages)
            {
                _ = Install(package, elevated, interactive, no_integrity);
            }
=======
            foreach (var package in packages) _ = Install(package, referral, elevated, interactive, no_integrity);
>>>>>>> bc2282b2
        }

        /*
         * PACKAGE UPDATE
         */
        public static async Task<AbstractOperation?> Update(IPackage? package, bool? elevated = null, bool? interactive = null, bool? no_integrity = null, bool ignoreParallel = false, AbstractOperation? req = null)
        {
            if (package is null) return null;

            var options = await InstallationOptions.FromPackageAsync(package, elevated, interactive, no_integrity);
            var op = new UpdatePackageOperation(package, options, ignoreParallel, req);
            Add(op);
            op.OperationSucceeded += (_, _) => TelemetryHandler.UpdatePackage(package, TEL_OP_RESULT.SUCCESS);
            op.OperationFailed += (_, _) => TelemetryHandler.UpdatePackage(package, TEL_OP_RESULT.FAILED);
            return op;
        }

        public static void Update(IReadOnlyList<IPackage> packages, bool? elevated = null, bool? interactive = null, bool? no_integrity = null)
        {
            foreach (var package in packages)
            {
                _ = Update(package, elevated, interactive, no_integrity);
            }
        }

        /*
         * PACKAGE UNINSTALL
         */

        public static async void ConfirmAndUninstall(IReadOnlyList<IPackage> packages, bool? elevated = null, bool? interactive = null, bool? remove_data = null)
        {
            if (!await DialogHelper.ConfirmUninstallation(packages))
                return;

            Uninstall(packages, elevated, interactive, remove_data);
        }

        public static async void ConfirmAndUninstall(IPackage? package, bool? elevated = null, bool? interactive = null, bool? remove_data = null)
        {
            if (package is null) return;
            if (!await DialogHelper.ConfirmUninstallation(package)) return;

            _ = Uninstall(package, elevated, interactive, remove_data);
        }

        public static async Task<AbstractOperation?> Uninstall(IPackage? package, bool? elevated = null, bool? interactive = null, bool? remove_data = null, bool ignoreParallel = false, AbstractOperation? req = null)
        {
            if (package is null) return null;

            var options = await InstallationOptions.FromPackageAsync(package, elevated, interactive, remove_data: remove_data);
            var op = new UninstallPackageOperation(package, options, ignoreParallel, req);
            Add(op);
            op.OperationSucceeded += (_, _) => TelemetryHandler.UninstallPackage(package, TEL_OP_RESULT.SUCCESS);
            op.OperationFailed += (_, _) => TelemetryHandler.UninstallPackage(package, TEL_OP_RESULT.FAILED);
            return op;
        }

        public static void Uninstall(IReadOnlyList<IPackage> packages, bool? elevated = null, bool? interactive = null, bool? remove_data = null)
        {
            foreach (var package in packages)
            {
                _ = Uninstall(package, elevated, interactive, remove_data);
            }
        }
    }
}<|MERGE_RESOLUTION|>--- conflicted
+++ resolved
@@ -55,12 +55,12 @@
                 if (details.InstallerUrl is null)
                 {
                     DialogHelper.HideLoadingDialog();
-                    var dialog = new ContentDialog();
-                    dialog.Title = CoreTools.Translate("Download failed");
-                    dialog.Content = CoreTools.Translate("No applicable installer was found for the package {0}", package.Name);
-                    dialog.PrimaryButtonText = CoreTools.Translate("Ok");
-                    dialog.DefaultButton = ContentDialogButton.Primary;
-                    dialog.XamlRoot = MainApp.Instance.MainWindow.Content.XamlRoot;
+                    var dialog = new ContentDialog { Title = CoreTools.Translate("Download failed"),
+                        Content = CoreTools.Translate("No applicable installer was found for the package {0}", package.Name),
+                        PrimaryButtonText = CoreTools.Translate("Ok"),
+                        DefaultButton = ContentDialogButton.Primary,
+                        XamlRoot = MainApp.Instance.MainWindow.Content.XamlRoot,
+                    };
                     await MainApp.Instance.MainWindow.ShowDialogAsync(dialog);
                     return null;
                 }
@@ -124,14 +124,10 @@
 
         public static void Install(IReadOnlyList<IPackage> packages, TEL_InstallReferral referral, bool? elevated = null, bool? interactive = null, bool? no_integrity = null)
         {
-<<<<<<< HEAD
             foreach (var package in packages)
             {
-                _ = Install(package, elevated, interactive, no_integrity);
+                _ = Install(package, referral, elevated, interactive, no_integrity);
             }
-=======
-            foreach (var package in packages) _ = Install(package, referral, elevated, interactive, no_integrity);
->>>>>>> bc2282b2
         }
 
         /*
