using System.Collections.ObjectModel;
using Windows.Storage;
using Windows.Storage.Pickers;
using Microsoft.UI.Xaml.Controls;
using UniGetUI.Controls.OperationWidgets;
using UniGetUI.Core.Logging;
using UniGetUI.Core.Tools;
using UniGetUI.Interface;
using UniGetUI.Interface.Telemetry;
using UniGetUI.PackageEngine.Enums;
using UniGetUI.PackageEngine.Interfaces;
using UniGetUI.PackageEngine.Managers.CargoManager;
using UniGetUI.PackageEngine.Managers.PowerShellManager;
using UniGetUI.PackageEngine.Operations;
using UniGetUI.PackageEngine.PackageClasses;
using UniGetUI.PackageOperations;
using UniGetUI.Pages.DialogPages;

namespace UniGetUI;

public partial class MainApp
{
    public static class Operations
    {
<<<<<<< HEAD
        public static ObservableCollection<OperationControl> _operationList = [];
=======
        public static bool AreThereRunningOperations()
        {
            return _operationList.Any() &&
                   _operationList.Where(x => x.Operation.Status is OperationStatus.Running or OperationStatus.InQueue)
                       .Any();
        }

        public static ObservableCollection<OperationControl> _operationList = new();
>>>>>>> f20c4c1a

        public static void Add(AbstractOperation op)
            => _operationList.Add(new(op));

        public static void Remove(OperationControl control)
            => _operationList.Remove(control);

        public static void Remove(AbstractOperation op)
        {
            foreach(var control in _operationList.Where(x => x.Operation == op).ToArray())
            {
                _operationList.Remove(control);
            }
        }

        /*
         *
         * OPERATION CREATION HELPERS
         *
         */
        public static async Task<AbstractOperation?> AskLocationAndDownload(IPackage? package, TEL_InstallReferral referral)
        {
            if (package is null) return null;
            try
            {
                DialogHelper.ShowLoadingDialog(CoreTools.Translate("Please wait..."));

                var details = package.Details;
                await details.Load();

                if (details.InstallerUrl is null)
                {
                    DialogHelper.HideLoadingDialog();
                    var dialog = new ContentDialog { Title = CoreTools.Translate("Download failed"),
                        Content = CoreTools.Translate("No applicable installer was found for the package {0}", package.Name),
                        PrimaryButtonText = CoreTools.Translate("Ok"),
                        DefaultButton = ContentDialogButton.Primary,
                        XamlRoot = MainApp.Instance.MainWindow.Content.XamlRoot,
                    };
                    await MainApp.Instance.MainWindow.ShowDialogAsync(dialog);
                    return null;
                }

                FileSavePicker savePicker = new();
                MainWindow window = MainApp.Instance.MainWindow;
                IntPtr hWnd = WinRT.Interop.WindowNative.GetWindowHandle(window);
                WinRT.Interop.InitializeWithWindow.Initialize(savePicker, hWnd);
                savePicker.SuggestedStartLocation = PickerLocationId.Downloads;

                string extension = details.InstallerUrl.ToString().Split('.')[^1];
                if (package.Manager is Cargo) extension = "zip";
                savePicker.SuggestedFileName = package.Id + " installer." + extension;

                if (package.Manager is BaseNuGet)
                {
                    extension = "nupkg";
                    savePicker.FileTypeChoices.Add("Compressed file", [".zip"]);
                }

                savePicker.FileTypeChoices.Add("Default", [$".{extension}"]);

                StorageFile file = await savePicker.PickSaveFileAsync();

                DialogHelper.HideLoadingDialog();
                if (file is not null)
                {
                    var op = new DownloadOperation(package, file.Path);
                    op.OperationSucceeded += (_, _) => TelemetryHandler.DownloadPackage(package, TEL_OP_RESULT.SUCCESS, referral);
                    op.OperationFailed += (_, _) => TelemetryHandler.DownloadPackage(package, TEL_OP_RESULT.FAILED, referral);
                    Add(op);
                    return op;
                }

                return null;
            }
            catch (Exception ex)
            {
                Logger.Error($"An error occurred while downloading the installer for the package {package.Id}");
                Logger.Error(ex);
                return null;
            }
        }

        /*
         * PACKAGE INSTALLATION
         */
        public static async Task<AbstractOperation?> Install(IPackage? package, TEL_InstallReferral referral,
            bool? elevated = null, bool? interactive = null, bool? no_integrity = null, bool ignoreParallel = false,
            AbstractOperation? req = null)
        {
            if (package is null) return null;

            var options = await InstallationOptions.FromPackageAsync(package, elevated, interactive, no_integrity);
            var op = new InstallPackageOperation(package, options, ignoreParallel, req);
            Add(op);
            op.OperationSucceeded += (_, _) => TelemetryHandler.InstallPackage(package, TEL_OP_RESULT.SUCCESS, referral);
            op.OperationFailed += (_, _) => TelemetryHandler.InstallPackage(package, TEL_OP_RESULT.FAILED, referral);
            return op;
        }

        public static void Install(IReadOnlyList<IPackage> packages, TEL_InstallReferral referral, bool? elevated = null, bool? interactive = null, bool? no_integrity = null)
        {
            foreach (var package in packages)
            {
                _ = Install(package, referral, elevated, interactive, no_integrity);
            }
        }

        /*
         * PACKAGE UPDATE
         */
        public static async Task<AbstractOperation?> Update(IPackage? package, bool? elevated = null, bool? interactive = null, bool? no_integrity = null, bool ignoreParallel = false, AbstractOperation? req = null)
        {
            if (package is null) return null;

            var options = await InstallationOptions.FromPackageAsync(package, elevated, interactive, no_integrity);
            var op = new UpdatePackageOperation(package, options, ignoreParallel, req);
            Add(op);
            op.OperationSucceeded += (_, _) => TelemetryHandler.UpdatePackage(package, TEL_OP_RESULT.SUCCESS);
            op.OperationFailed += (_, _) => TelemetryHandler.UpdatePackage(package, TEL_OP_RESULT.FAILED);
            return op;
        }

        public static void Update(IReadOnlyList<IPackage> packages, bool? elevated = null, bool? interactive = null, bool? no_integrity = null)
        {
            foreach (var package in packages)
            {
                _ = Update(package, elevated, interactive, no_integrity);
            }
        }

        /*
         * PACKAGE UNINSTALL
         */

        public static async void ConfirmAndUninstall(IReadOnlyList<IPackage> packages, bool? elevated = null, bool? interactive = null, bool? remove_data = null)
        {
            if (!await DialogHelper.ConfirmUninstallation(packages))
                return;

            Uninstall(packages, elevated, interactive, remove_data);
        }

        public static async void ConfirmAndUninstall(IPackage? package, bool? elevated = null, bool? interactive = null, bool? remove_data = null)
        {
            if (package is null) return;
            if (!await DialogHelper.ConfirmUninstallation(package)) return;

            _ = Uninstall(package, elevated, interactive, remove_data);
        }

        public static async Task<AbstractOperation?> Uninstall(IPackage? package, bool? elevated = null, bool? interactive = null, bool? remove_data = null, bool ignoreParallel = false, AbstractOperation? req = null)
        {
            if (package is null) return null;

            var options = await InstallationOptions.FromPackageAsync(package, elevated, interactive, remove_data: remove_data);
            var op = new UninstallPackageOperation(package, options, ignoreParallel, req);
            Add(op);
            op.OperationSucceeded += (_, _) => TelemetryHandler.UninstallPackage(package, TEL_OP_RESULT.SUCCESS);
            op.OperationFailed += (_, _) => TelemetryHandler.UninstallPackage(package, TEL_OP_RESULT.FAILED);
            return op;
        }

        public static void Uninstall(IReadOnlyList<IPackage> packages, bool? elevated = null, bool? interactive = null, bool? remove_data = null)
        {
            foreach (var package in packages)
            {
                _ = Uninstall(package, elevated, interactive, remove_data);
            }
        }
    }
}<|MERGE_RESOLUTION|>--- conflicted
+++ resolved
@@ -22,18 +22,13 @@
 {
     public static class Operations
     {
-<<<<<<< HEAD
-        public static ObservableCollection<OperationControl> _operationList = [];
-=======
         public static bool AreThereRunningOperations()
         {
             return _operationList.Any() &&
-                   _operationList.Where(x => x.Operation.Status is OperationStatus.Running or OperationStatus.InQueue)
-                       .Any();
+                   _operationList.Any(x => x.Operation.Status is OperationStatus.Running or OperationStatus.InQueue);
         }
 
         public static ObservableCollection<OperationControl> _operationList = new();
->>>>>>> f20c4c1a
 
         public static void Add(AbstractOperation op)
             => _operationList.Add(new(op));
