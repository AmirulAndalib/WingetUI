--- conflicted
+++ resolved
@@ -21,7 +21,6 @@
 using Microsoft.Windows.AppNotifications;
 using UniGetUI.Core.Classes;
 using UniGetUI.Interface.Enums;
-using UniGetUI.PackageEngine.Enums;
 using UniGetUI.PackageEngine.PackageClasses;
 using UniGetUI.Pages.DialogPages;
 
@@ -210,12 +209,7 @@
             }
             else
             {
-<<<<<<< HEAD
-                if (MainApp.Operations._operationList.Any()
-                    && MainApp.Operations._operationList.Any(x => x.Operation.Status is OperationStatus.Running or OperationStatus.InQueue))
-=======
                 if (MainApp.Operations.AreThereRunningOperations())
->>>>>>> f20c4c1a
                 {
                     args.Cancel = true;
                     ContentDialog d = new()
