using System.Collections.ObjectModel;
using System.Diagnostics;
using System.Text.RegularExpressions;
using Windows.ApplicationModel.Activation;
using Windows.Storage;
using Windows.Storage.Pickers;
using CommunityToolkit.WinUI.Helpers;
using Microsoft.UI.Dispatching;
using Microsoft.UI.Xaml;
using Microsoft.UI.Xaml.Controls;
using UniGetUI.Core.Data;
using UniGetUI.Core.IconEngine;
using UniGetUI.Core.Logging;
using UniGetUI.Core.SettingsEngine;
using UniGetUI.Core.Tools;
using UniGetUI.Interface;
using UniGetUI.PackageEngine;
using UniGetUI.PackageEngine.Classes.Manager.Classes;
using UniGetUI.PackageEngine.Operations;
using Microsoft.Windows.AppLifecycle;
using Microsoft.Windows.AppNotifications;
using UniGetUI.Controls.OperationWidgets;
using UniGetUI.Interface.Telemetry;
using UniGetUI.PackageEngine.Interfaces;
using UniGetUI.PackageEngine.Managers.PowerShellManager;
using AbstractOperation = UniGetUI.PackageOperations.AbstractOperation;
using LaunchActivatedEventArgs = Microsoft.UI.Xaml.LaunchActivatedEventArgs;

namespace UniGetUI
{
    public partial class MainApp
    {
        public static DispatcherQueue Dispatcher = null!;

        public static class Tooltip
        {
            private static int _errors_occurred;
            public static int ErrorsOccurred
            {
                get => _errors_occurred;
                set { _errors_occurred = value; Instance?.MainWindow?.UpdateSystemTrayStatus(); }
            }

            private static bool _restart_required;
            public static bool RestartRequired
            {
                get => _restart_required;
                set { _restart_required = value; Instance?.MainWindow?.UpdateSystemTrayStatus(); }
            }

            private static int _operations_in_progress;
            public static int OperationsInProgress
            {
                get => _operations_in_progress;
                set { _operations_in_progress = value; Instance?.MainWindow?.UpdateSystemTrayStatus(); }
            }

            private static int _available_updates;
            public static int AvailableUpdates
            {
                get => _available_updates;
                set { _available_updates = value; Instance?.MainWindow?.UpdateSystemTrayStatus(); }
            }
        }



        public bool RaiseExceptionAsFatal = true;

        public SettingsPage settings = null!;
        public MainWindow MainWindow = null!;
        public ThemeListener ThemeListener = null!;

        private readonly BackgroundApiRunner BackgroundApi = new();
        public static MainApp Instance = null!;

        public MainApp()
        {
            try
            {
                Instance = this;
                Dispatcher = DispatcherQueue.GetForCurrentThread();

                InitializeComponent();

                string preferredTheme = Settings.GetValue("PreferredTheme");
                if (preferredTheme == "dark")
                {
                    RequestedTheme = ApplicationTheme.Dark;
                }
                else if (preferredTheme == "light")
                {
                    RequestedTheme = ApplicationTheme.Light;
                }
                ThemeListener = new ThemeListener();

                LoadGSudo();
                RegisterErrorHandling();
                SetUpWebViewUserDataFolder();
                InitializeMainWindow();
                RegisterNotificationService();

                LoadComponentsAsync().ConfigureAwait(false);
            }
            catch (Exception e)
            {
                CoreTools.ReportFatalException(e);
            }
        }

        private static async void LoadGSudo()
        {
#if DEBUG
            bool DEBUG = true;
#else
            bool DEBUG = false;
#endif
            if (!DEBUG && !Settings.Get("DisableUniGetUIElevator"))
            {
                Logger.ImportantInfo("Using built-in UniGetUI Elevator");
                CoreData.GSudoPath = Path.Join(CoreData.UniGetUIExecutableDirectory, "Assets", "Utilities", "UniGetUI Elevator.exe");
            }
            else if (Settings.Get("UseUserGSudo"))
            {
                var(found, gsudo_path) = await CoreTools.WhichAsync("gsudo.exe");
                if (found)
                {
                    Logger.Info($"Using System GSudo at {gsudo_path}");
                    CoreData.GSudoPath = gsudo_path;
                }
                else
                {
                    Logger.Error("System GSudo enabled but not found!");
                    CoreData.GSudoPath = Path.Join(CoreData.UniGetUIExecutableDirectory, "Assets", "Utilities", "gsudo.exe");
                }
            }
            else
            {
                Logger.Warn($"Using bundled GSudo at {CoreData.GSudoPath} since UniGetUI Elevator is not available!");
                CoreData.GSudoPath = Path.Join(CoreData.UniGetUIExecutableDirectory, "Assets", "Utilities", "gsudo.exe");
            }
        }

        private void RegisterErrorHandling()
        {
            UnhandledException += (_, e) =>
            {
                string message = $"Unhandled Exception raised: {e.Message}";
                string stackTrace = $"Stack Trace: \n{e.Exception.StackTrace}";
                Logger.Error(" -");
                Logger.Error(" -");
                Logger.Error("  ⚠️⚠️⚠️ START OF UNHANDLED ERROR TRACE ⚠️⚠️⚠️");
                Logger.Error(e.Message);
                Logger.Error(e.Exception);
                Logger.Error("  ⚠️⚠️⚠️  END OF UNHANDLED ERROR TRACE  ⚠️⚠️⚠️");
                Logger.Error(" -");
                Logger.Error(" -");
                if (Environment.GetCommandLineArgs().Contains("--report-all-errors") || RaiseExceptionAsFatal || MainWindow is null)
                {
                    CoreTools.ReportFatalException(e.Exception);
                }
                else
                {
                    MainWindow.ErrorBanner.Title = CoreTools.Translate("Something went wrong");
                    MainWindow.ErrorBanner.Message = CoreTools.Translate("An interal error occurred. Please view the log for further details.");
                    MainWindow.ErrorBanner.IsOpen = true;
                    Button button = new()
                    {
                        Content = CoreTools.Translate("WingetUI Log"),
                    };
                    button.Click += (sender, args) =>
                    {
                        MainWindow.NavigationPage.UniGetUILogs_Click(sender, args);
                    };
                    MainWindow.ErrorBanner.ActionButton = button;
                    e.Handled = true;
                }
            };
        }

        private static void SetUpWebViewUserDataFolder()
        {
            try
            {
                string WebViewPath = Path.Join(Path.GetTempPath(), "UniGetUI", "WebView");
                if (!Directory.Exists(WebViewPath))
                {
                    Directory.CreateDirectory(WebViewPath);
                }

                Environment.SetEnvironmentVariable("WEBVIEW2_USER_DATA_FOLDER", WebViewPath);
            }
            catch (Exception e)
            {
                Logger.Warn("Could not set up data folder for WebView2");
                Logger.Warn(e);
            }
        }

        /// <summary>
        /// Initialize the main window
        /// </summary>
        private void InitializeMainWindow()
        {
            MainWindow = new MainWindow
            {
                BlockLoading = true
            };
            MainWindow.Closed += (_, _) => DisposeAndQuit(0);

            nint hWnd = MainWindow.GetWindowHandle();
            var windowId = Microsoft.UI.Win32Interop.GetWindowIdFromWindow(hWnd);
            var appWindow = Microsoft.UI.Windowing.AppWindow.GetFromWindowId(windowId);

            if (appWindow is not null)
            {
                appWindow.Closing += MainWindow.HandleClosingEvent;
            }
        }

        /// <summary>
        /// Register the notification activation event
        /// </summary>
        private void RegisterNotificationService()
        {
            try
            {
                AppNotificationManager.Default.NotificationInvoked += (_, args) =>
                {
                    MainWindow.DispatcherQueue.TryEnqueue(() =>
                    {
                        MainWindow.HandleNotificationActivation(args);
                    });
                };
                AppNotificationManager.Default.Register();
            }
            catch (Exception ex)
            {
                Logger.Error("Could not register notification event");
                Logger.Error(ex);
            }
        }

        /// <summary>
        /// Background component loader
        /// </summary>
        private async Task LoadComponentsAsync()
        {
            try
            {
                IconDatabase.InitializeInstance();
                IconDatabase.Instance.LoadIconAndScreenshotsDatabase();

                // Bind the background api to the main interface

                if (!Settings.Get("DisableApi"))
                {

                    BackgroundApi.OnOpenWindow += (_, _) => MainWindow.DispatcherQueue.TryEnqueue(() => MainWindow.Activate());

                    BackgroundApi.OnOpenUpdatesPage += (_, _) => MainWindow.DispatcherQueue.TryEnqueue(() =>
                    {
                        MainWindow?.NavigationPage?.NavigateTo(PageType.Updates);
                        MainWindow?.Activate();
                    });

                    BackgroundApi.OnShowSharedPackage += (_, package) => MainWindow.DispatcherQueue.TryEnqueue(() =>
                    {
                        MainWindow?.NavigationPage?.DiscoverPage.ShowSharedPackage_ThreadSafe(package.Key, package.Value);
                        MainWindow?.Activate();
                    });

                    BackgroundApi.OnUpgradeAll += (_, _) => MainWindow.DispatcherQueue.TryEnqueue(() =>
                    {
                        MainWindow?.NavigationPage?.UpdatesPage.UpdateAll();
                    });

                    BackgroundApi.OnUpgradeAllForManager += (_, manager) => MainWindow.DispatcherQueue.TryEnqueue(() =>
                    {
                        MainWindow?.NavigationPage?.UpdatesPage.UpdateAllPackagesForManager(manager);
                    });

                    BackgroundApi.OnUpgradePackage += (_, package) => MainWindow.DispatcherQueue.TryEnqueue(() =>
                    {
                        MainWindow?.NavigationPage?.UpdatesPage.UpdatePackageForId(package);
                    });

                    _ = BackgroundApi.Start();
                }

                _ = MainWindow.DoEntryTextAnimationAsync();

                // Load package managers
<<<<<<< HEAD
                await Task.Run(PEInterface.Initialize);
=======
                await Task.Run(() => PEInterface.Initialize());
                TelemetryHandler.Initialize();
>>>>>>> 0e8a527f

                Logger.Info("LoadComponentsAsync finished executing. All managers loaded. Proceeding to interface.");
                MainWindow.SwitchToInterface();
                RaiseExceptionAsFatal = false;

                MainWindow.ProcessCommandLineParameters();
                MainWindow.ParametersToProcess.ItemEnqueued += (_, _) =>
                {
                    MainWindow.DispatcherQueue.TryEnqueue(MainWindow.ProcessCommandLineParameters);
                };

                await CheckForMissingDependencies();
            }
            catch (Exception e)
            {
                CoreTools.ReportFatalException(e);
            }
        }

        private async Task CheckForMissingDependencies()
        {
            // Check for missing dependencies on package managers
            List<ManagerDependency> missing_deps = [];
            foreach (IPackageManager manager in PEInterface.Managers)
            {
                if (!manager.IsReady())
                {
                    continue;
                }

                foreach (ManagerDependency dependency in manager.Dependencies)
                {
                    bool isInstalled = true;
                    try
                    {
                        isInstalled = await dependency.IsInstalled();
                    }
                    catch (Exception ex)
                    {
                        Logger.Error(
                            $"An error occurred while checking if dependency {dependency.Name} was installed:");
                        Logger.Error(ex);
                    }

                    if (!isInstalled)
                    {
                        if (Settings.GetDictionaryItem<string, string>("DependencyManagement", dependency.Name) == "skipped")
                        {
                            Logger.Error($"Dependency {dependency.Name} was not found, and the user set it to not be reminded of the missing dependency");
                        }
                        else
                        {
                            Logger.Warn($"Dependency {dependency.Name} was not found for manager {manager.Name}, marking to prompt...");
                            missing_deps.Add(dependency);
                        }
                    }
                    else
                    {
                        Logger.Info($"Dependency {dependency.Name} for manager {manager.Name} is present");
                    }
                }
            }
            await MainWindow.HandleMissingDependencies(missing_deps);
        }

        protected override async void OnLaunched(LaunchActivatedEventArgs args)
        {
            if (!CoreData.IsDaemon)
            {
                await ShowMainWindowFromLaunchAsync();
            }

            CoreData.IsDaemon = false;
        }

        public async Task ShowMainWindowFromRedirectAsync(AppActivationArguments rawArgs)
        {
            while (MainWindow is null)
                await Task.Delay(100);

            ExtendedActivationKind kind = rawArgs.Kind;
            if (kind is ExtendedActivationKind.Launch)
            {
                if (rawArgs.Data is ILaunchActivatedEventArgs launchArguments)
                {
                    // If the app redirection event comes from a launch, extract
                    // the CLI arguments and redirect them to the ParameterProcessor
                    foreach (Match argument in Regex.Matches(launchArguments.Arguments,
                                 "([^ \"']+|\"[^\"]+\"|'[^']+')"))
                    {
                        MainWindow.ParametersToProcess.Enqueue(argument.Value);
                    }
                }
                else
                {
                    Logger.Error("REDIRECTOR ACTIVATOR: args.Data was null when casted to ILaunchActivatedEventArgs");
                }
            }
            else
            {
                Logger.Warn("REDIRECTOR ACTIVATOR: args.Kind is not Launch but rather " + kind);
            }

            MainWindow.DispatcherQueue.TryEnqueue(MainWindow.Activate);
        }

        public async Task ShowMainWindowFromLaunchAsync()
        {
            while (MainWindow is null)
                await Task.Delay(100);

            MainWindow.DispatcherQueue.TryEnqueue(MainWindow.Activate);
        }

        public async void DisposeAndQuit(int outputCode = 0)
        {
            Logger.Warn("Quitting...");
            MainWindow?.Close();
            BackgroundApi?.Stop();
            Exit();
            await Task.Delay(100);
            Environment.Exit(outputCode);
        }

        public void KillAndRestart()
        {
            Process.Start(CoreData.UniGetUIExecutableFile);
            MainApp.Instance.MainWindow?.Close();
            Environment.Exit(0);
        }
    }
}<|MERGE_RESOLUTION|>--- conflicted
+++ resolved
@@ -291,12 +291,8 @@
                 _ = MainWindow.DoEntryTextAnimationAsync();
 
                 // Load package managers
-<<<<<<< HEAD
                 await Task.Run(PEInterface.Initialize);
-=======
-                await Task.Run(() => PEInterface.Initialize());
                 TelemetryHandler.Initialize();
->>>>>>> 0e8a527f
 
                 Logger.Info("LoadComponentsAsync finished executing. All managers loaded. Proceeding to interface.");
                 MainWindow.SwitchToInterface();
