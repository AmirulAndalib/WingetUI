<<<<<<< HEAD
using Microsoft.UI.Xaml;
using Microsoft.UI.Xaml.Controls;
using UniGetUI.Core.Tools;
using UniGetUI.Interface.Enums;

namespace UniGetUI.Interface.Widgets
{
    public partial class BetterMenu : MenuFlyout
    {
        private readonly Style menuyStyle = (Style)Application.Current.Resources["BetterContextMenu"];
        public BetterMenu()
        {
            MenuFlyoutPresenterStyle = menuyStyle;
        }
    }

    public partial class BetterMenuItem : MenuFlyoutItem
    {
        private readonly Style menuStyle = (Style)Application.Current.Resources["BetterMenuItem"];

        public IconType IconName
        {
            set
            {
                var icon = new LocalIcon(value);
                icon.FontSize = 24;
                Icon = icon;
            }
        }

        public new string Text
        {
            set => base.Text = CoreTools.Translate(value);
        }

        public BetterMenuItem()
        {
            Style = menuStyle;
        }
    }
}
=======
using Microsoft.UI.Xaml;
using Microsoft.UI.Xaml.Controls;
using UniGetUI.Core.Tools;
using UniGetUI.Interface.Enums;

namespace UniGetUI.Interface.Widgets
{
    public class BetterMenu : MenuFlyout
    {
        private readonly Style menuyStyle = (Style)Application.Current.Resources["BetterContextMenu"];
        public BetterMenu()
        {
            MenuFlyoutPresenterStyle = menuyStyle;
        }
    }

    public class BetterMenuItem : MenuFlyoutItem
    {
        private readonly Style menuStyle = (Style)Application.Current.Resources["BetterMenuItem"];

        public IconType IconName
        {
            set
            {
                var icon = new LocalIcon(value) { FontSize = 24 };
                Icon = icon;
            }
        }

        public new string Text
        {
            set => base.Text = CoreTools.Translate(value);
        }

        public BetterMenuItem()
        {
            Style = menuStyle;
        }
    }
}
>>>>>>> c6a74bc0
<|MERGE_RESOLUTION|>--- conflicted
+++ resolved
@@ -1,4 +1,4 @@
-<<<<<<< HEAD
+
 using Microsoft.UI.Xaml;
 using Microsoft.UI.Xaml.Controls;
 using UniGetUI.Core.Tools;
@@ -23,48 +23,6 @@
         {
             set
             {
-                var icon = new LocalIcon(value);
-                icon.FontSize = 24;
-                Icon = icon;
-            }
-        }
-
-        public new string Text
-        {
-            set => base.Text = CoreTools.Translate(value);
-        }
-
-        public BetterMenuItem()
-        {
-            Style = menuStyle;
-        }
-    }
-}
-=======
-using Microsoft.UI.Xaml;
-using Microsoft.UI.Xaml.Controls;
-using UniGetUI.Core.Tools;
-using UniGetUI.Interface.Enums;
-
-namespace UniGetUI.Interface.Widgets
-{
-    public class BetterMenu : MenuFlyout
-    {
-        private readonly Style menuyStyle = (Style)Application.Current.Resources["BetterContextMenu"];
-        public BetterMenu()
-        {
-            MenuFlyoutPresenterStyle = menuyStyle;
-        }
-    }
-
-    public class BetterMenuItem : MenuFlyoutItem
-    {
-        private readonly Style menuStyle = (Style)Application.Current.Resources["BetterMenuItem"];
-
-        public IconType IconName
-        {
-            set
-            {
                 var icon = new LocalIcon(value) { FontSize = 24 };
                 Icon = icon;
             }
@@ -80,5 +38,4 @@
             Style = menuStyle;
         }
     }
-}
->>>>>>> c6a74bc0
+}