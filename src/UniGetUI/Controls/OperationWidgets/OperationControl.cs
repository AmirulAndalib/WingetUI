--- conflicted
+++ resolved
@@ -107,29 +107,9 @@
         // Success notification
         ShowSuccessToast();
 
-<<<<<<< HEAD
-        // Handle UAC for batches
-        if (Settings.Get("DoCacheAdminRightsForBatches"))
-        {
-            bool isOpRunning = false;
-            foreach (var op in MainApp.Operations._operationList)
-            {
-                if (op.Operation.Status is OperationStatus.Running or OperationStatus.InQueue)
-                {
-                    isOpRunning = true;
-                    break;
-                }
-            }
-            if (!isOpRunning) await CoreTools.ResetUACForCurrentProcess();
-        }
-
-        // Clean successful operation from list
-        if (!Settings.Get("MaintainSuccessfulInstalls") && Operation is not DownloadOperation)
-=======
         // Clean succesful operation from list
         if (!Settings.Get("MaintainSuccessfulInstalls") && Operation is not DownloadOperation)
         {
->>>>>>> f20c4c1a
             await TimeoutAndClose();
         }
     }
@@ -351,16 +331,6 @@
 
         MainApp.Operations._operationList.Remove(this);
         while(AbstractOperation.OperationQueue.Remove(Operation));
-<<<<<<< HEAD
-
-        if (MainApp.Operations._operationList.Count == 0
-            && DesktopShortcutsDatabase.GetUnknownShortcuts().Count != 0
-            && Settings.Get("AskToDeleteNewDesktopShortcuts"))
-        {
-            _ = DialogHelper.HandleNewDesktopShortcuts();
-        }
-=======
->>>>>>> f20c4c1a
     }
 
     private string _buttonText;
