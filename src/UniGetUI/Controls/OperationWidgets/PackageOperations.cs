--- conflicted
+++ resolved
@@ -359,11 +359,6 @@
                     new Dictionary<string, object?> { { "package", Package.Name } })
             );
 
-<<<<<<< HEAD
-            if (Package.Version == "Unknown")
-            {
-                await Package.AddToIgnoredUpdatesAsync(Package.NewVersion);
-            }
 
             if (Settings.Get("AskToDeleteNewDesktopShortcuts"))
             {
@@ -390,8 +385,6 @@
                 }
             }
 
-=======
->>>>>>> 14161833
             return AfterFinshAction.TimeoutClose;
         }
 
