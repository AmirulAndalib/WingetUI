--- conflicted
+++ resolved
@@ -9,13 +9,6 @@
 {
     public sealed partial class NavButton : UserControl
     {
-<<<<<<< HEAD
-
-        public class NavButtonEventArgs : EventArgs
-        {
-        }
-=======
->>>>>>> 45fd1cd2
         public string Text
         {
             set {
@@ -37,30 +30,6 @@
         {
             InitializeComponent();
             DefaultStyleKey = typeof(NavButton);
-<<<<<<< HEAD
-
-            TextProperty = DependencyProperty.Register(
-                nameof(Text),
-                typeof(string),
-                typeof(NavButton),
-                new PropertyMetadata(default(string), new PropertyChangedCallback((d, e) =>
-                {
-                    string val = CoreTools.Translate((string)e.NewValue);
-                    int count = val.Count(x => x == ' ');
-                    TextBlock.Text = val.Replace(" ", "\x0a");
-                    ToggleButton.Content = val.Replace(" ", "\x0a");
-                }))
-            );
-
-            GlyphProperty = DependencyProperty.Register(
-                nameof(Glyph),
-                typeof(string),
-                typeof(NavButton),
-                new PropertyMetadata(default(string), new PropertyChangedCallback((d, e) => { IconBlock.Glyph = (string)e.NewValue; }))
-            );
-
-=======
->>>>>>> 45fd1cd2
             MainApp.Instance.MainWindow.NavButtonList.Add(this);
         }
 
