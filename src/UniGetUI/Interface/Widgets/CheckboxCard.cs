using CommunityToolkit.WinUI.Controls;
using Microsoft.UI.Xaml;
using Microsoft.UI.Xaml.Controls;
using UniGetUI.Core.SettingsEngine;
using UniGetUI.Core.Tools;
using Windows.UI.ApplicationSettings;

// To learn more about WinUI, the WinUI project structure,
// and more about our project templates, see: http://aka.ms/winui-project-info.

namespace UniGetUI.Interface.Widgets
{
    public sealed class CheckboxCard : SettingsCard
    {
        public CheckBox _checkbox;
        private bool IS_INVERTED;

        private string setting_name = "";
        public string SettingName
        {
            set {
                setting_name = value;
                IS_INVERTED = value.StartsWith("Disable");
                _checkbox.IsChecked = Settings.Get(setting_name) ^ IS_INVERTED;
            }
        }

        public bool Checked
        {
            get => _checkbox.IsChecked ?? false;
        }
        public event EventHandler<EventArgs>? StateChanged;

        public string Text
        {
            set => _checkbox.Content = CoreTools.Translate(value);
        }

        public CheckboxCard()
        {
            _checkbox = new CheckBox();
<<<<<<< HEAD

            TextProperty = DependencyProperty.Register(
                nameof(Text),
                typeof(string),
                typeof(CheckboxCard),
                new PropertyMetadata(default(string), new PropertyChangedCallback((d, e) => { _checkbox.Content = CoreTools.Translate((string)e.NewValue); })));

            SettingProperty = DependencyProperty.Register(
                nameof(SettingName),
                typeof(string),
                typeof(CheckboxCard),
                new PropertyMetadata(default(string), new PropertyChangedCallback((d, e) => { _checkbox.IsChecked = Settings.Get((string)e.NewValue) ^ ((string)e.NewValue).StartsWith("Disable"); })));
=======
            IS_INVERTED = false;
>>>>>>> 45fd1cd2

            ContentAlignment = ContentAlignment.Left;
            HorizontalAlignment = HorizontalAlignment.Stretch;

            DefaultStyleKey = typeof(CheckboxCard);
            Content = _checkbox;
            _checkbox.HorizontalAlignment = HorizontalAlignment.Stretch;
            _checkbox.Checked += (s, e) => { Settings.Set(setting_name, true ^ IS_INVERTED); StateChanged?.Invoke(this, EventArgs.Empty); };
            _checkbox.Unchecked += (s, e) => { Settings.Set(setting_name, false ^ IS_INVERTED); StateChanged?.Invoke(this, EventArgs.Empty); };
        }
    }
}<|MERGE_RESOLUTION|>--- conflicted
+++ resolved
@@ -39,22 +39,7 @@
         public CheckboxCard()
         {
             _checkbox = new CheckBox();
-<<<<<<< HEAD
-
-            TextProperty = DependencyProperty.Register(
-                nameof(Text),
-                typeof(string),
-                typeof(CheckboxCard),
-                new PropertyMetadata(default(string), new PropertyChangedCallback((d, e) => { _checkbox.Content = CoreTools.Translate((string)e.NewValue); })));
-
-            SettingProperty = DependencyProperty.Register(
-                nameof(SettingName),
-                typeof(string),
-                typeof(CheckboxCard),
-                new PropertyMetadata(default(string), new PropertyChangedCallback((d, e) => { _checkbox.IsChecked = Settings.Get((string)e.NewValue) ^ ((string)e.NewValue).StartsWith("Disable"); })));
-=======
             IS_INVERTED = false;
->>>>>>> 45fd1cd2
 
             ContentAlignment = ContentAlignment.Left;
             HorizontalAlignment = HorizontalAlignment.Stretch;
