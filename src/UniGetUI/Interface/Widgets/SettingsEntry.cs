--- conflicted
+++ resolved
@@ -28,36 +28,8 @@
             set => HeaderIcon = new LocalIcon(value);
         }
 
-<<<<<<< HEAD
-        private readonly DependencyProperty IconProperty;
-
         public SettingsEntry()
         {
-            TextProperty = DependencyProperty.Register(
-            nameof(Text),
-            typeof(string),
-            typeof(CheckboxCard),
-            new PropertyMetadata(default(string), new PropertyChangedCallback((d, e) => { Header = CoreTools.Translate((string)e.NewValue); })));
-
-            UnderTextProperty = DependencyProperty.Register(
-            nameof(UnderText),
-            typeof(string),
-            typeof(CheckboxCard),
-            new PropertyMetadata(default(string), new PropertyChangedCallback((d, e) => { Description = CoreTools.Translate((string)e.NewValue); })));
-
-            IconProperty = DependencyProperty.Register(
-            nameof(Icon),
-            typeof(string),
-            typeof(CheckboxCard),
-            new PropertyMetadata(default(string), new PropertyChangedCallback((d, e) =>
-            {
-                HeaderIcon = new LocalIcon((string)e.NewValue);
-            })));
-
-=======
-        public SettingsEntry()
-        {
->>>>>>> 45fd1cd2
             CornerRadius = new CornerRadius(8);
             HorizontalAlignment = HorizontalAlignment.Stretch;
 
