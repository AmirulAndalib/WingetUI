using CommunityToolkit.WinUI.Controls;
using Microsoft.UI.Xaml;
using Microsoft.UI.Xaml.Controls;
using UniGetUI.Core.SettingsEngine;
using UniGetUI.Core.Tools;

// To learn more about WinUI, the WinUI project structure,
// and more about our project templates, see: http://aka.ms/winui-project-info.

namespace UniGetUI.Interface.Widgets
{
<<<<<<< HEAD
    public class TextboxEventArgs : EventArgs
    {
    }

=======
>>>>>>> 45fd1cd2
    public sealed class TextboxCard : SettingsCard
    {
        private readonly TextBox _textbox = new();
        private readonly HyperlinkButton _helpbutton = new();

        private string setting_name = "";
        public string SettingName
        {
            set {
                setting_name = value;
                _textbox.Text = Settings.GetValue(setting_name);
                _textbox.TextChanged += (_, _) => SaveValue();
            }
        }

        public string Placeholder
        {
            set => _textbox.PlaceholderText = CoreTools.Translate(value);
        }

        public string Text
        {
            set => Header = CoreTools.Translate(value);
        }

        public Uri HelpUrl
        {
            set
            {
                _helpbutton.NavigateUri = value;
                _helpbutton.Visibility = Visibility.Visible;
                _helpbutton.Content = CoreTools.Translate("More info");
            }
        }

        public event EventHandler<EventArgs>? ValueChanged;

        public TextboxCard()
        {

            _helpbutton = new HyperlinkButton
            {
                Visibility = Visibility.Collapsed
            };

            _textbox = new TextBox
            {
                MinWidth = 200,
                MaxWidth = 300
            };

            StackPanel s = new()
            {
                Orientation = Orientation.Horizontal
            };
            s.Children.Add(_helpbutton);
            s.Children.Add(_textbox);

            DefaultStyleKey = typeof(TextboxCard);
            Content = s;
        }

        public void SaveValue()
        {
            string SanitizedText = _textbox.Text;

            if (setting_name.Contains("File"))
            {
                foreach (char rem in "#%&{}\\/<>*?$!'\":;@`|~")
                {
                    SanitizedText = SanitizedText.Replace(rem.ToString(), "");
                }
            }

            if (SanitizedText != "")
            {
                Settings.SetValue(setting_name, SanitizedText);
            }
            else
            {
                Settings.Set(setting_name, false);
            }

            ValueChanged?.Invoke(this, EventArgs.Empty);
        }

    }
}<|MERGE_RESOLUTION|>--- conflicted
+++ resolved
@@ -9,13 +9,6 @@
 
 namespace UniGetUI.Interface.Widgets
 {
-<<<<<<< HEAD
-    public class TextboxEventArgs : EventArgs
-    {
-    }
-
-=======
->>>>>>> 45fd1cd2
     public sealed class TextboxCard : SettingsCard
     {
         private readonly TextBox _textbox = new();
