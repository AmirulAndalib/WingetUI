--- conflicted
+++ resolved
@@ -32,13 +32,8 @@
     }
     public sealed partial class SourceManager : UserControl
     {
-<<<<<<< HEAD
         private IPackageManager Manager { get; set; }
         private ObservableCollection<SourceItem> Sources = new();
-=======
-        private PackageManager Manager { get; set; }
-        private ObservableCollection<SourceItem> Sources = [];
->>>>>>> 45fd1cd2
 
         private ListView _datagrid { get; set; }
         public SourceManager(IPackageManager Manager)
@@ -64,13 +59,8 @@
                     };
 
                     ComboBox SourcesCombo = new();
-<<<<<<< HEAD
-                    Dictionary<string, IManagerSource> NameSourceRef = new();
+                    Dictionary<string, IManagerSource> NameSourceRef = [];
                     foreach (IManagerSource source in Manager.Properties.KnownSources)
-=======
-                    Dictionary<string, ManagerSource> NameSourceRef = [];
-                    foreach (ManagerSource source in Manager.Properties.KnownSources)
->>>>>>> 45fd1cd2
                     {
                         SourcesCombo.Items.Add(source.Name);
                         NameSourceRef.Add(source.Name, source);
