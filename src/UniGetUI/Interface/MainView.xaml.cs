using Microsoft.UI.Input;
using Microsoft.UI.Xaml;
using Microsoft.UI.Xaml.Controls;
using Microsoft.UI.Xaml.Controls.Primitives;
using Microsoft.UI.Xaml.Documents;
using Microsoft.UI.Xaml.Media.Imaging;
using System;
using System.Collections.Generic;
using System.Threading.Tasks;
using UniGetUI.Core;
using UniGetUI.Core.Data;
using UniGetUI.Interface.Dialogs;
using UniGetUI.Interface.Pages;
using UniGetUI.Interface.Widgets;
using UniGetUI.PackageEngine.Classes;
using UniGetUI.PackageEngine.Operations;
using UniGetUI.Core.Logging;
using Windows.UI.Core;
using UniGetUI.Core.SettingsEngine;
using UniGetUI.PackageEngine.PackageClasses;
using System.Reflection.Emit;
using UniGetUI.PackageEngine.Enums;
using UniGetUI.Core.Tools;
using UniGetUI.Interface.SoftwarePages;

// To learn more about WinUI, the WinUI project structure,
// and more about our project templates, see: http://aka.ms/winui-project-info.

namespace UniGetUI.Interface
{
    public sealed partial class MainView : UserControl
    {
        public SettingsInterface SettingsPage;
        public NewDiscoverSoftwarePage DiscoverPage;
        public NewSoftwareUpdatesPage UpdatesPage;
        public NewInstalledPackagesPage InstalledPage;
        public HelpDialog? HelpPage;
        public PackageBundlePage BundlesPage;
        public Page? OldPage;
        public Page? CurrentPage;
        public InfoBadge UpdatesBadge;
        public InfoBadge BundleBadge;
        public StackPanel OperationStackPanel;
        private Dictionary<Page, NavButton> PageButtonReference = new();

        private AboutUniGetUI AboutPage;
        private IgnoredUpdatesManager IgnoredUpdatesPage;

        public MainView()
        {
            InitializeComponent();
            UpdatesBadge = __updates_count_badge;
            BundleBadge = __bundle_count_badge;
            OperationStackPanel = __operations_list_stackpanel;
            DiscoverPage = new NewDiscoverSoftwarePage();
            UpdatesPage = new NewSoftwareUpdatesPage();
            UpdatesPage.ExternalCountBadge = UpdatesBadge;
            InstalledPage = new NewInstalledPackagesPage();
            BundlesPage = new PackageBundlePage();
            SettingsPage = new SettingsInterface();
            AboutPage = new AboutUniGetUI();
            IgnoredUpdatesPage = new IgnoredUpdatesManager();

            int i = 0;
            foreach (Page page in new Page[] { DiscoverPage, UpdatesPage, InstalledPage, SettingsPage, BundlesPage })
            {
                Grid.SetColumn(page, 0);
                Grid.SetRow(page, 0);
                MainContentPresenterGrid.Children.Add(page);
                i++;
            }

            PageButtonReference.Add(DiscoverPage, DiscoverNavButton);
            PageButtonReference.Add(UpdatesPage, UpdatesNavButton);
            PageButtonReference.Add(InstalledPage, InstalledNavButton);
            PageButtonReference.Add(SettingsPage, SettingsNavButton);
            PageButtonReference.Add(BundlesPage, BundlesNavButton);

            DiscoverNavButton.ForceClick();

            if (CoreTools.IsAdministrator() && !Settings.Get("AlreadyWarnedAboutAdmin"))
            {
                Settings.Set("AlreadyWarnedAboutAdmin", true);
                WarnAboutAdminRights();
            }

            if (!Settings.Get("AlreadyWarnedAboutNameChange"))
            {
                Settings.Set("AlreadyWarnedAboutNameChange", true);
                WarnAboutNewName();
            }

            Dictionary<Page, NavButton> NextPageReference = new()
            {
                { DiscoverPage, UpdatesNavButton },
                { UpdatesPage, InstalledNavButton },
                { InstalledPage, BundlesNavButton },
                { BundlesPage, SettingsNavButton },
                { SettingsPage, DiscoverNavButton },
            };

            Dictionary<Page, NavButton> PreviousTabReference = new()
            {
                { DiscoverPage, SettingsNavButton },
                { UpdatesPage, DiscoverNavButton },
                { InstalledPage, UpdatesNavButton },
                { BundlesPage, InstalledNavButton },
                { SettingsPage, BundlesNavButton },
            };

            KeyUp += (s, e) =>
            {
                if (e.Key == Windows.System.VirtualKey.Tab && InputKeyboardSource.GetKeyStateForCurrentThread(Windows.System.VirtualKey.Control).HasFlag(CoreVirtualKeyStates.Down))
                {
                    if(CurrentPage != null)
                        if (!InputKeyboardSource.GetKeyStateForCurrentThread(Windows.System.VirtualKey.Shift).HasFlag(CoreVirtualKeyStates.Down))
                        {
                            if (NextPageReference.ContainsKey(CurrentPage))
                                NextPageReference[CurrentPage].ForceClick();
                            else
                                DiscoverNavButton.ForceClick();
                        }
                        else
                        {
                            if (NextPageReference.ContainsKey(CurrentPage))
                                PreviousTabReference[CurrentPage].ForceClick();
                            else
                                DiscoverNavButton.ForceClick();
                        }
                }
            };
        }

        private void DiscoverNavButton_Click(object sender, NavButton.NavButtonEventArgs e)
        {
            NavigateToPage(DiscoverPage);
        }

        private void InstalledNavButton_Click(object sender, NavButton.NavButtonEventArgs e)
        {
            NavigateToPage(InstalledPage);
        }

        private void UpdatesNavButton_Click(object sender, NavButton.NavButtonEventArgs e)
        {
            NavigateToPage(UpdatesPage);
        }

        private void BundlesNavButton_Click(object sender, NavButton.NavButtonEventArgs e)
        {
            NavigateToPage(BundlesPage);
        }

        private void MoreNavButton_Click(object sender, NavButton.NavButtonEventArgs e)
        {

            foreach (NavButton button in MainApp.Instance.MainWindow.NavButtonList)
                button.ToggleButton.IsChecked = false;
            MoreNavButton.ToggleButton.IsChecked = true;

<<<<<<< HEAD
            (VersionMenuItem as MenuFlyoutItem).Text = Tools.Translate("WingetUI Version {0}", CoreData.VersionName);
=======
            (VersionMenuItem as MenuFlyoutItem).Text = CoreTools.Translate("WingetUI Version {0}").Replace("{0}", CoreData.VersionName);
>>>>>>> 05adff37
            MoreNavButtonMenu.ShowAt(MoreNavButton, new FlyoutShowOptions() { ShowMode = FlyoutShowMode.Standard });

            MoreNavButtonMenu.Closed += (s, e) =>
            {
                foreach (NavButton button in MainApp.Instance.MainWindow.NavButtonList)
                    button.ToggleButton.IsChecked = (button == PageButtonReference[CurrentPage ?? DiscoverPage]);
            };
        }

        private void SettingsNavButton_Click(object sender, NavButton.NavButtonEventArgs e)
        {
            NavigateToPage(SettingsPage);
        }

        private async void AboutNavButton_Click(object sender, NavButton.NavButtonEventArgs e)
        {
            ContentDialog? AboutDialog = new();
            AboutDialog.Style = Application.Current.Resources["DefaultContentDialogStyle"] as Style;
            AboutDialog.XamlRoot = XamlRoot;
            AboutDialog.Resources["ContentDialogMaxWidth"] = 1200;
            AboutDialog.Resources["ContentDialogMaxHeight"] = 1000;
            AboutDialog.Content = AboutPage;
            AboutDialog.PrimaryButtonText = CoreTools.Translate("Close");
            foreach (NavButton button in MainApp.Instance.MainWindow.NavButtonList)
                button.ToggleButton.IsChecked = false;

            await MainApp.Instance.MainWindow.ShowDialogAsync(AboutDialog);

            AboutDialog.Content = null;
            foreach (NavButton button in MainApp.Instance.MainWindow.NavButtonList)
                button.ToggleButton.IsChecked = (button == PageButtonReference[CurrentPage ?? DiscoverPage]);
            AboutDialog = null;
        }

        public async Task ManageIgnoredUpdatesDialog()
        {
            ContentDialog? UpdatesDialog = new();
            UpdatesDialog.Style = Application.Current.Resources["DefaultContentDialogStyle"] as Style;
            UpdatesDialog.XamlRoot = XamlRoot;
            UpdatesDialog.Resources["ContentDialogMaxWidth"] = 1200;
            UpdatesDialog.Resources["ContentDialogMaxHeight"] = 1000;
            UpdatesDialog.SecondaryButtonText = CoreTools.Translate("Close");
            UpdatesDialog.PrimaryButtonText = CoreTools.Translate("Reset");
            UpdatesDialog.DefaultButton = ContentDialogButton.Secondary;
            UpdatesDialog.Title = CoreTools.Translate("Manage ignored updates");
            UpdatesDialog.PrimaryButtonClick += IgnoredUpdatesPage.ManageIgnoredUpdates_SecondaryButtonClick;
            UpdatesDialog.Content = IgnoredUpdatesPage;

            _ = IgnoredUpdatesPage.UpdateData();
            await MainApp.Instance.MainWindow.ShowDialogAsync(UpdatesDialog);

            UpdatesDialog.Content = null;
            UpdatesDialog = null;
        }

        public async void WarnAboutAdminRights()
        {
            ContentDialog AdminDialog = new();
            AdminDialog.Style = Application.Current.Resources["DefaultContentDialogStyle"] as Style;

            while (XamlRoot == null)
            {
                await Task.Delay(100);
            }

            AdminDialog.XamlRoot = XamlRoot;
            AdminDialog.PrimaryButtonText = CoreTools.Translate("I understand");
            AdminDialog.DefaultButton = ContentDialogButton.Primary;
            AdminDialog.Title = CoreTools.Translate("Administrator privileges");
            AdminDialog.SecondaryButtonClick += IgnoredUpdatesPage.ManageIgnoredUpdates_SecondaryButtonClick;
            AdminDialog.Content = CoreTools.Translate("WingetUI has been ran as administrator, which is not recommended. When running WingetUI as administrator, EVERY operation launched from WingetUI will have administrator privileges. You can still use the program, but we highly recommend not running WingetUI with administrator privileges.");

            await MainApp.Instance.MainWindow.ShowDialogAsync(AdminDialog);
        }

        public async void WarnAboutNewName()
        {
            ContentDialog AdminDialog = new();
            AdminDialog.Style = Application.Current.Resources["DefaultContentDialogStyle"] as Style;

            while (XamlRoot == null)
            {
                await Task.Delay(100);
            }

            string NEW_NAME = "UnigetUI";

            AdminDialog.XamlRoot = XamlRoot;
            AdminDialog.PrimaryButtonText = CoreTools.Translate("I understand");
            AdminDialog.DefaultButton = ContentDialogButton.Primary;
            AdminDialog.SecondaryButtonClick += IgnoredUpdatesPage.ManageIgnoredUpdates_SecondaryButtonClick;
            StackPanel p = new() { Spacing = 16 };
            AdminDialog.Content = p;

            p.Children.Add(new Image() { Source = new BitmapImage() { UriSource = new Uri("ms-appx:///Assets/Images/icon.png") }, Height = 96 });

<<<<<<< HEAD
            var par = new Paragraph();
            par.Inlines.Add(new Run() { Text = Tools.Translate("WingetUI will become {newname} soon!", new Dictionary<string, object>{ { "newname", NEW_NAME } }), FontSize = 24, FontWeight = new Windows.UI.Text.FontWeight(700), FontFamily = new Microsoft.UI.Xaml.Media.FontFamily("Segoe UI Variable Display Bold") });
            par.Inlines.Add(new LineBreak());
            par.Inlines.Add(new LineBreak());
            par.Inlines.Add(new Run() { Text = Tools.Translate("WingetUI will soon be named {newname}. This will not represent any change in the application. I (the developer) will continue the development of this project as I am doing right now, but under a different name.", new Dictionary<string, object>{ { "newname", NEW_NAME } }) });
=======
            Paragraph par = new();
            par.Inlines.Add(new Run() { Text = CoreTools.Translate("WingetUI will become {newname} soon!").Replace("{newname}", NEW_NAME), FontSize = 24, FontWeight = new Windows.UI.Text.FontWeight(700), FontFamily = new Microsoft.UI.Xaml.Media.FontFamily("Segoe UI Variable Display Bold") });
            par.Inlines.Add(new LineBreak());
            par.Inlines.Add(new LineBreak());
            par.Inlines.Add(new Run() { Text = CoreTools.Translate("WingetUI will soon be named {newname}. This will not represent any change in the application. I (the developer) will continue the development of this project as I am doing right now, but under a different name.").Replace("{newname}", NEW_NAME) });
>>>>>>> 05adff37
            par.Inlines.Add(new LineBreak());
            par.Inlines.Add(new LineBreak());
            par.Inlines.Add(new Run() { Text = CoreTools.Translate("WingetUI is being renamed in order to emphasize the difference between WingetUI (the interface you are using right now) and Winget (a package manager developed by Microsoft with which I am not related)"), FontSize = 12, FontStyle = Windows.UI.Text.FontStyle.Italic });
            par.Inlines.Add(new LineBreak());
            par.Inlines.Add(new Run() { Text = CoreTools.Translate("While Winget can be used within WingetUI, WingetUI can be used with other package managers, which can be confusing. In the past, WingetUI was designed to work only with Winget, but this is not true anymore, and therefore WingetUI does not represent what this project aims to become."), FontSize = 12, FontStyle = Windows.UI.Text.FontStyle.Italic });

            RichTextBlock text = new();
            text.Blocks.Add(par);
            p.Children.Add(text);

            await MainApp.Instance.MainWindow.ShowDialogAsync(AdminDialog);
        }


        public async Task<bool> ShowInstallationSettingsForPackageAndContinue(Package package, OperationType Operation)
        {
            InstallOptionsPage OptionsPage = new(package, Operation);

            ContentDialog? OptionsDialog = new();
            OptionsDialog.Style = Application.Current.Resources["DefaultContentDialogStyle"] as Style;
            OptionsDialog.XamlRoot = XamlRoot;
            OptionsDialog.Resources["ContentDialogMaxWidth"] = 1200;
            OptionsDialog.Resources["ContentDialogMaxHeight"] = 1000;
            if (Operation == OperationType.Install)
                OptionsDialog.SecondaryButtonText = CoreTools.Translate("Install");
            else if (Operation == OperationType.Update)
                OptionsDialog.SecondaryButtonText = CoreTools.Translate("Update");
            else if (Operation == OperationType.Uninstall)
                OptionsDialog.SecondaryButtonText = CoreTools.Translate("Uninstall");
            else
                OptionsDialog.SecondaryButtonText = "";
            OptionsDialog.PrimaryButtonText = CoreTools.Translate("Save and close");
            OptionsDialog.DefaultButton = ContentDialogButton.Secondary;
<<<<<<< HEAD
            OptionsDialog.Title = Tools.Translate("{0} installation options", package.Name);
=======
            OptionsDialog.Title = CoreTools.Translate("{0} installation options").Replace("{0}", package.Name);
>>>>>>> 05adff37
            OptionsDialog.Content = OptionsPage;

            ContentDialogResult result = await MainApp.Instance.MainWindow.ShowDialogAsync(OptionsDialog);
            OptionsPage.SaveToDisk();

            OptionsDialog.Content = null;
            OptionsDialog = null;

            return result == ContentDialogResult.Secondary;

        }

        public async Task<InstallationOptions> UpdateInstallationSettings(Package package, InstallationOptions options)
        {
            InstallOptionsPage OptionsPage = new(package, options);

            ContentDialog? OptionsDialog = new();
            OptionsDialog.Style = Application.Current.Resources["DefaultContentDialogStyle"] as Style;
            OptionsDialog.XamlRoot = XamlRoot;
            OptionsDialog.Resources["ContentDialogMaxWidth"] = 1200;
            OptionsDialog.Resources["ContentDialogMaxHeight"] = 1000;
            OptionsDialog.SecondaryButtonText = "";
            OptionsDialog.PrimaryButtonText = CoreTools.Translate("Save and close");
            OptionsDialog.DefaultButton = ContentDialogButton.Secondary;
<<<<<<< HEAD
            OptionsDialog.Title = Tools.Translate("{0} installation options", package.Name);
=======
            OptionsDialog.Title = CoreTools.Translate("{0} installation options").Replace("{0}", package.Name);
>>>>>>> 05adff37
            OptionsDialog.Content = OptionsPage;
            await MainApp.Instance.MainWindow.ShowDialogAsync(OptionsDialog);

            OptionsDialog.Content = null;
            OptionsDialog = null;

            return await OptionsPage.GetUpdatedOptions();

        }

        private void NavigateToPage(Page TargetPage)
        {
            foreach (Page page in PageButtonReference.Keys)
                if (page.Visibility == Visibility.Visible)
                    OldPage = page;
            if (!PageButtonReference.ContainsKey(TargetPage))
            {
                PageButtonReference.Add(TargetPage, MoreNavButton);
                Grid.SetColumn(TargetPage, 0);
                Grid.SetRow(TargetPage, 0);
                MainContentPresenterGrid.Children.Add(TargetPage);
            }
            foreach (NavButton button in MainApp.Instance.MainWindow.NavButtonList)
            {

                button.ToggleButton.IsChecked = (button == PageButtonReference[TargetPage]);
            }

            foreach (Page page in PageButtonReference.Keys)
                page.Visibility = (page == TargetPage) ? Visibility.Visible : Visibility.Collapsed;

            CurrentPage = TargetPage;

            if (CurrentPage == DiscoverPage)
                DiscoverPage.PackageList.Focus(FocusState.Programmatic);
            else if (CurrentPage == UpdatesPage)
                UpdatesPage.PackageList.Focus(FocusState.Programmatic);
            else if (CurrentPage == InstalledPage)
                InstalledPage.PackageList.Focus(FocusState.Programmatic);
            else if (CurrentPage == BundlesPage)
                BundlesPage.PackageList.Focus(FocusState.Programmatic);
        }

        private async void ReleaseNotesMenu_Click(object sender, RoutedEventArgs e)
        {

            ContentDialog? NotesDialog = new();
            NotesDialog.Style = Application.Current.Resources["DefaultContentDialogStyle"] as Style;
            NotesDialog.XamlRoot = XamlRoot;
            NotesDialog.Resources["ContentDialogMaxWidth"] = 12000;
            NotesDialog.Resources["ContentDialogMaxHeight"] = 10000;
            NotesDialog.CloseButtonText = CoreTools.Translate("Close");
            NotesDialog.Title = CoreTools.Translate("Release notes");
            ReleaseNotes? notes = new();
            NotesDialog.Content = notes;
            NotesDialog.SizeChanged += (s, e) =>
            {
                notes.MinWidth = ActualWidth - 300;
                notes.MinHeight = ActualHeight - 200;
            };

            await MainApp.Instance.MainWindow.ShowDialogAsync(NotesDialog);

            notes.Dispose();
            notes = null;
            NotesDialog = null;
        }

        public async Task ShowPackageDetails(Package package, OperationType ActionOperation)
        {
            PackageDetailsPage? DetailsPage = new(package, ActionOperation);

            ContentDialog? DetailsDialog = new();
            DetailsDialog.Style = Application.Current.Resources["DefaultContentDialogStyle"] as Style;
            DetailsDialog.XamlRoot = XamlRoot;
            DetailsDialog.Resources["ContentDialogMaxWidth"] = 8000;
            DetailsDialog.Resources["ContentDialogMaxHeight"] = 4000;
            DetailsDialog.Content = DetailsPage;
            DetailsDialog.SizeChanged += (s, e) =>
            {
                int hOffset = (ActualWidth < 1300) ? 100 : 300;
                DetailsPage.MinWidth = ActualWidth - hOffset;
                DetailsPage.MinHeight = ActualHeight - 100;
                DetailsPage.MaxWidth = ActualWidth - hOffset;
                DetailsPage.MaxHeight = ActualHeight - 100;
            };

            DetailsPage.Close += (s, e) => { DetailsDialog.Hide(); };

            await MainApp.Instance.MainWindow.ShowDialogAsync(DetailsDialog);

            DetailsDialog.Content = null;
            DetailsDialog = null;

        }

        private void OperationHistoryMenu_Click(object sender, RoutedEventArgs e)
        {
            NavigateToPage(new Logger_LogPage(Logger_LogType.OperationHistory));
        }

        private void ManagerLogsMenu_Click(object sender, RoutedEventArgs e)
        {
            NavigateToPage(new Logger_LogPage(Logger_LogType.ManagerLogs));
        }

        public void UniGetUILogs_Click(object sender, RoutedEventArgs e)
        {
            NavigateToPage(new Logger_LogPage(Logger_LogType.UniGetUILog));
        }


        private void HelpMenu_Click(object sender, RoutedEventArgs e)
        {
            ShowHelp();
        }
        public void ShowHelp()
        {
            if (HelpPage == null)
                HelpPage = new HelpDialog();
            NavigateToPage(HelpPage);
        }

        private void QuitUniGetUI_Click(object sender, RoutedEventArgs e)
        {
            MainApp.Instance.DisposeAndQuit();
        }
    }
}<|MERGE_RESOLUTION|>--- conflicted
+++ resolved
@@ -158,11 +158,7 @@
                 button.ToggleButton.IsChecked = false;
             MoreNavButton.ToggleButton.IsChecked = true;
 
-<<<<<<< HEAD
-            (VersionMenuItem as MenuFlyoutItem).Text = Tools.Translate("WingetUI Version {0}", CoreData.VersionName);
-=======
-            (VersionMenuItem as MenuFlyoutItem).Text = CoreTools.Translate("WingetUI Version {0}").Replace("{0}", CoreData.VersionName);
->>>>>>> 05adff37
+            (VersionMenuItem as MenuFlyoutItem).Text = CoreTools.Translate("WingetUI Version {0}", CoreData.VersionName);
             MoreNavButtonMenu.ShowAt(MoreNavButton, new FlyoutShowOptions() { ShowMode = FlyoutShowMode.Standard });
 
             MoreNavButtonMenu.Closed += (s, e) =>
@@ -259,19 +255,11 @@
 
             p.Children.Add(new Image() { Source = new BitmapImage() { UriSource = new Uri("ms-appx:///Assets/Images/icon.png") }, Height = 96 });
 
-<<<<<<< HEAD
-            var par = new Paragraph();
-            par.Inlines.Add(new Run() { Text = Tools.Translate("WingetUI will become {newname} soon!", new Dictionary<string, object>{ { "newname", NEW_NAME } }), FontSize = 24, FontWeight = new Windows.UI.Text.FontWeight(700), FontFamily = new Microsoft.UI.Xaml.Media.FontFamily("Segoe UI Variable Display Bold") });
+            Paragraph par = new();
+            par.Inlines.Add(new Run() { Text = CoreTools.Translate("WingetUI will become {newname} soon!", new Dictionary<string, object>{ { "newname", NEW_NAME } }), FontSize = 24, FontWeight = new Windows.UI.Text.FontWeight(700), FontFamily = new Microsoft.UI.Xaml.Media.FontFamily("Segoe UI Variable Display Bold") });
             par.Inlines.Add(new LineBreak());
             par.Inlines.Add(new LineBreak());
-            par.Inlines.Add(new Run() { Text = Tools.Translate("WingetUI will soon be named {newname}. This will not represent any change in the application. I (the developer) will continue the development of this project as I am doing right now, but under a different name.", new Dictionary<string, object>{ { "newname", NEW_NAME } }) });
-=======
-            Paragraph par = new();
-            par.Inlines.Add(new Run() { Text = CoreTools.Translate("WingetUI will become {newname} soon!").Replace("{newname}", NEW_NAME), FontSize = 24, FontWeight = new Windows.UI.Text.FontWeight(700), FontFamily = new Microsoft.UI.Xaml.Media.FontFamily("Segoe UI Variable Display Bold") });
-            par.Inlines.Add(new LineBreak());
-            par.Inlines.Add(new LineBreak());
-            par.Inlines.Add(new Run() { Text = CoreTools.Translate("WingetUI will soon be named {newname}. This will not represent any change in the application. I (the developer) will continue the development of this project as I am doing right now, but under a different name.").Replace("{newname}", NEW_NAME) });
->>>>>>> 05adff37
+            par.Inlines.Add(new Run() { Text = CoreTools.Translate("WingetUI will soon be named {newname}. This will not represent any change in the application. I (the developer) will continue the development of this project as I am doing right now, but under a different name.", new Dictionary<string, object>{ { "newname", NEW_NAME } }) });
             par.Inlines.Add(new LineBreak());
             par.Inlines.Add(new LineBreak());
             par.Inlines.Add(new Run() { Text = CoreTools.Translate("WingetUI is being renamed in order to emphasize the difference between WingetUI (the interface you are using right now) and Winget (a package manager developed by Microsoft with which I am not related)"), FontSize = 12, FontStyle = Windows.UI.Text.FontStyle.Italic });
@@ -305,11 +293,7 @@
                 OptionsDialog.SecondaryButtonText = "";
             OptionsDialog.PrimaryButtonText = CoreTools.Translate("Save and close");
             OptionsDialog.DefaultButton = ContentDialogButton.Secondary;
-<<<<<<< HEAD
-            OptionsDialog.Title = Tools.Translate("{0} installation options", package.Name);
-=======
-            OptionsDialog.Title = CoreTools.Translate("{0} installation options").Replace("{0}", package.Name);
->>>>>>> 05adff37
+            OptionsDialog.Title = CoreTools.Translate("{0} installation options", package.Name);
             OptionsDialog.Content = OptionsPage;
 
             ContentDialogResult result = await MainApp.Instance.MainWindow.ShowDialogAsync(OptionsDialog);
@@ -334,11 +318,7 @@
             OptionsDialog.SecondaryButtonText = "";
             OptionsDialog.PrimaryButtonText = CoreTools.Translate("Save and close");
             OptionsDialog.DefaultButton = ContentDialogButton.Secondary;
-<<<<<<< HEAD
-            OptionsDialog.Title = Tools.Translate("{0} installation options", package.Name);
-=======
-            OptionsDialog.Title = CoreTools.Translate("{0} installation options").Replace("{0}", package.Name);
->>>>>>> 05adff37
+            OptionsDialog.Title = CoreTools.Translate("{0} installation options", package.Name);
             OptionsDialog.Content = OptionsPage;
             await MainApp.Instance.MainWindow.ShowDialogAsync(OptionsDialog);
 
