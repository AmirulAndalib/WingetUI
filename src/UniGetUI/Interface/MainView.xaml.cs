--- conflicted
+++ resolved
@@ -470,15 +470,8 @@
 
             OldPage = CurrentPage;
             CurrentPage = TargetPage;
-<<<<<<< HEAD
-=======
 
             (CurrentPage as AbstractPackagesPage)?.FocusPackageList();
-            if (CurrentPage == BundlesPage)
-            {
-                BundlesPage.PackageList.Focus(FocusState.Programmatic);
-            }
->>>>>>> 45fd1cd2
         }
 
         private async void ReleaseNotesMenu_Click(object sender, RoutedEventArgs e)
