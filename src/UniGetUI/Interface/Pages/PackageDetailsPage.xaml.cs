using Microsoft.UI.Xaml;
using Microsoft.UI.Xaml.Controls;
using Microsoft.UI.Xaml.Media.Imaging;
using System;
using System.Collections.ObjectModel;
using System.IO;
using System.Linq;
using System.Net.Http;
using System.Threading.Tasks;
using UniGetUI.Core;
using UniGetUI.Core.Data;
using UniGetUI.PackageEngine.Classes;
using UniGetUI.PackageEngine.Operations;
using UniGetUI.Core.Logging;
using Windows.Storage;
using Windows.Storage.Pickers;
using UniGetUI.PackageEngine.PackageClasses;
using UniGetUI.PackageEngine.Enums;
using UniGetUI.Core.Tools;
using UniGetUI.Core.IconEngine;

// To learn more about WinUI, the WinUI project structure,
// and more about our project templates, see: http://aka.ms/winui-project-info.

namespace UniGetUI.Interface.Dialogs
{
    /// <summary>
    /// An empty page that can be used on its own or navigated to within a Frame.
    /// </summary>
    public sealed partial class PackageDetailsPage : Page
    {
        public Package Package;
        private InstallOptionsPage InstallOptionsPage;
        public event EventHandler? Close;
        private PackageDetails? Info;
        OperationType FutureOperation;
        bool PackageHasScreenshots = false;
        public ObservableCollection<TextBlock> ShowableTags = new();

        private enum LayoutMode
        {
            Normal,
            Wide,
            Unloaded
        }

        private LayoutMode __layout_mode = LayoutMode.Unloaded;
        public PackageDetailsPage(Package package, OperationType futureOperation)
        {
            FutureOperation = futureOperation;
            Package = package;

            InitializeComponent();

            InstallOptionsPage = new InstallOptionsPage(package, futureOperation);
            InstallOptionsExpander.Content = InstallOptionsPage;

            SizeChanged += PackageDetailsPage_SizeChanged;

            if (futureOperation == OperationType.None)
                futureOperation = OperationType.Install;

            switch (futureOperation)
            {
                case OperationType.Install:
                    ActionButton.Content = CoreTools.Translate("Install");
                    break;
                case OperationType.Uninstall:
                    ActionButton.Content = CoreTools.Translate("Uninstall");
                    break;
                case OperationType.Update:
                    ActionButton.Content = CoreTools.Translate("Update");
                    break;
            }

            IdTextBlock.Text = package.Id;
            VersionTextBlock.Text = package.Version;
<<<<<<< HEAD
            if (package is UpgradablePackage)
                VersionTextBlock.Text += " - " + Tools.Translate("Update to {0} available", (package as UpgradablePackage).NewVersion);
=======
            if (package.IsUpgradable)
                VersionTextBlock.Text += " - " + CoreTools.Translate("Update to {0} available").Replace("{0}", package.NewVersion);
>>>>>>> 05adff37
            PackageName.Text = package.Name;
            SourceNameTextBlock.Text = package.SourceAsString;


            string LoadingString = CoreTools.Translate("Loading...");
            LoadingIndicator.Visibility = Visibility.Visible;


            HomepageUrlButton.Content = LoadingString;
            PublisherTextBlock.Text = LoadingString;
            AuthorTextBlock.Text = LoadingString;
            LicenseTextBlock.Text = LoadingString;
            LicenseUrlButton.Content = LoadingString;

            DescriptionBox.Text = LoadingString;
            ManifestUrlButton.Content = LoadingString;
            HashTextBlock.Text = LoadingString;
            InstallerUrlButton.Content = LoadingString;
            InstallerTypeTextBlock.Text = LoadingString;
            UpdateDateTextBlock.Text = LoadingString;
            ReleaseNotesBlock.Text = LoadingString;
            InstallerSizeTextBlock.Text = LoadingString;
            DownloadInstallerButton.IsEnabled = false;
            ReleaseNotesUrlButton.Content = LoadingString;

            _ = LoadInformation();

        }
        public async Task LoadInformation()
        {
            LoadingIndicator.Visibility = Visibility.Visible;

            LoadIcon();
            LoadScreenshots();

            string NotFound = CoreTools.Translate("Not available");
            Uri InvalidUri = new("about:blank");
            Info = await Package.Manager.GetPackageDetails(Package);
            Logger.Debug("Received info " + Info);

            string command = "";

            switch (FutureOperation)
            {
                case OperationType.Install:
                    command = Package.Manager.Properties.ExecutableFriendlyName + " " + String.Join(' ', Package.Manager.GetInstallParameters(Package, await InstallationOptions.FromPackageAsync(Package)));
                    break;

                case OperationType.Uninstall:
                    command = Package.Manager.Properties.ExecutableFriendlyName + " " + String.Join(' ', Package.Manager.GetUninstallParameters(Package, await InstallationOptions.FromPackageAsync(Package)));
                    break;

                case OperationType.Update:
                    command = Package.Manager.Properties.ExecutableFriendlyName + " " + String.Join(' ', Package.Manager.GetUpdateParameters(Package, await InstallationOptions.FromPackageAsync(Package)));
                    break;
            }
            CommandTextBlock.Text = command;

            LoadingIndicator.Visibility = Visibility.Collapsed;

            HomepageUrlButton.Content = Info.HomepageUrl != null ? Info.HomepageUrl : NotFound;
            HomepageUrlButton.NavigateUri = Info.HomepageUrl != null ? Info.HomepageUrl : InvalidUri;
            PublisherTextBlock.Text = Info.Publisher != "" ? Info.Publisher : NotFound;
            AuthorTextBlock.Text = Info.Author != "" ? Info.Author : NotFound;
            LicenseTextBlock.Text = Info.License != "" ? Info.License : NotFound;
            if (Info.License != "" && Info.LicenseUrl != null)
            {
                LicenseTextBlock.Text = Info.License;
                LicenseUrlButton.Content = "(" + Info.LicenseUrl + ")";
                LicenseUrlButton.NavigateUri = Info.LicenseUrl;
            }
            else if (Info.License != "" && Info.LicenseUrl == null)
            {
                LicenseTextBlock.Text = Info.License;
                LicenseUrlButton.Content = "";
                LicenseUrlButton.NavigateUri = InvalidUri;
            }
            else if (Info.License == "" && Info.LicenseUrl != null)
            {
                LicenseTextBlock.Text = "";
                LicenseUrlButton.Content = Info.LicenseUrl;
                LicenseUrlButton.NavigateUri = Info.LicenseUrl;
            }
            else
            {
                LicenseTextBlock.Text = NotFound;
                LicenseUrlButton.Content = "";
                LicenseUrlButton.NavigateUri = InvalidUri;
            }

            DescriptionBox.Text = Info.Description != "" ? Info.Description : NotFound;
            ManifestUrlButton.Content = Info.ManifestUrl != null ? Info.ManifestUrl : NotFound;
            ManifestUrlButton.NavigateUri = Info.ManifestUrl != null ? Info.ManifestUrl : InvalidUri;
            HashTextBlock.Text = Info.InstallerHash != "" ? Info.InstallerHash : NotFound;
            InstallerUrlButton.Content = Info.InstallerUrl != null ? Info.InstallerUrl : NotFound;
            InstallerUrlButton.NavigateUri = Info.InstallerUrl != null ? Info.InstallerUrl : InvalidUri;
            InstallerTypeTextBlock.Text = Info.InstallerType != "" ? Info.InstallerType : NotFound;
            UpdateDateTextBlock.Text = Info.UpdateDate != "" ? Info.UpdateDate : NotFound;
            ReleaseNotesBlock.Text = Info.ReleaseNotes != "" ? Info.ReleaseNotes : NotFound;
            InstallerSizeTextBlock.Text = Info.InstallerSize != 0.0 ? Info.InstallerSize.ToString() + " MB" : NotFound;
            DownloadInstallerButton.IsEnabled = Info.InstallerUrl != null;
            ReleaseNotesUrlButton.Content = Info.ReleaseNotesUrl != null ? Info.ReleaseNotesUrl : NotFound;
            ReleaseNotesUrlButton.NavigateUri = Info.ReleaseNotesUrl != null ? Info.ReleaseNotesUrl : InvalidUri;

            ShowableTags.Clear();
            foreach (string tag in Info.Tags)
                ShowableTags.Add(new TextBlock() { Text = tag });
        }

        public async void LoadIcon()
        {
            PackageIcon.Source = new BitmapImage() { UriSource = (await Package.GetIconUrl()) };
        }

        public async void LoadScreenshots()
        {
            var screenshots = await Package.GetPackageScreenshots();
            PackageHasScreenshots = screenshots.Count() > 0;
            if (PackageHasScreenshots)
            {
                PackageHasScreenshots = true;
                IconsExtraBanner.Visibility = Visibility.Visible;
                ScreenshotsCarroussel.Items.Clear();
                foreach (Uri image in screenshots)
                    ScreenshotsCarroussel.Items.Add(new Image() { Source = new BitmapImage(image) });
            }

            __layout_mode = LayoutMode.Unloaded;
            PackageDetailsPage_SizeChanged();

        }

        public void ActionButton_Click(object sender, RoutedEventArgs e)
        {
            Close?.Invoke(this, new EventArgs());
            InstallOptionsPage.SaveToDisk();
            switch (FutureOperation)
            {
                case OperationType.Install:
                    MainApp.Instance.AddOperationToList(new InstallPackageOperation(Package, InstallOptionsPage.Options));
                    break;
                case OperationType.Uninstall:
                    MainApp.Instance.MainWindow.NavigationPage.InstalledPage.ConfirmAndUninstall(Package, InstallOptionsPage.Options);
                    break;
                case OperationType.Update:
                    MainApp.Instance.AddOperationToList(new UpdatePackageOperation(Package, InstallOptionsPage.Options));
                    break;
            }
        }

        public void ShareButton_Click(object sender, RoutedEventArgs e)
        {
            MainApp.Instance.MainWindow.SharePackage(Package);
        }

        public async void DownloadInstallerButton_Click(object sender, RoutedEventArgs e)
        {
            try
            {
                if (Info?.InstallerUrl == null)
                    return;

                ErrorOutput.Text = "";
                FileSavePicker savePicker = new();
                MainWindow window = MainApp.Instance.MainWindow;
                IntPtr hWnd = WinRT.Interop.WindowNative.GetWindowHandle(window);
                WinRT.Interop.InitializeWithWindow.Initialize(savePicker, hWnd);
                savePicker.SuggestedStartLocation = PickerLocationId.Downloads;
                savePicker.SuggestedFileName = Package.Id + " installer." + Info.InstallerUrl.ToString().Split('.')[^1];
                if (Info.InstallerUrl.ToString().Split('.')[^1] == "nupkg")
                    savePicker.FileTypeChoices.Add("Compressed Manifest File", new System.Collections.Generic.List<string>() { ".zip" });
                savePicker.FileTypeChoices.Add("Default", new System.Collections.Generic.List<string>() { "." + Info.InstallerUrl.ToString().Split('.')[^1] });
                StorageFile file = await savePicker.PickSaveFileAsync();
                if (file != null)
                {
                    DownloadInstallerButton.Content = CoreTools.Translate("Downloading");
                    DownloadInstallerButtonProgress.Visibility = Visibility.Visible;
                    Logger.Debug($"Downloading installer ${file.Path.ToString()}");
                    using HttpClient httpClient = new();
                    await using Stream s = await httpClient.GetStreamAsync(Info.InstallerUrl);
                    await using FileStream fs = File.OpenWrite(file.Path.ToString());
                    await s.CopyToAsync(fs);
                    fs.Dispose();
                    Logger.ImportantInfo($"Installer for {Package.Id} has been downloaded successfully");
                    DownloadInstallerButtonProgress.Visibility = Visibility.Collapsed;
                    System.Diagnostics.Process.Start("explorer.exe", "/select," + file.Path.ToString());
                    DownloadInstallerButton.Content = CoreTools.Translate("Download succeeded");
                }
            }
            catch (Exception ex)
            {
                Logger.Error($"An error occurred while downloading the installer for the package {Package.Id}");
                Logger.Error(ex);
                DownloadInstallerButton.Content = CoreTools.Translate("An error occurred");
                DownloadInstallerButtonProgress.Visibility = Visibility.Collapsed;
                ErrorOutput.Text = ex.Message;
            }


        }
        public void CloseButton_Click(object sender, RoutedEventArgs e)
        {
            Close?.Invoke(this, new EventArgs());
        }

        public void PackageDetailsPage_SizeChanged(object? sender = null, SizeChangedEventArgs? e = null)
        {
            if (MainApp.Instance.MainWindow.AppWindow.Size.Width < 950)
            {
                if (__layout_mode != LayoutMode.Normal)
                {
                    __layout_mode = LayoutMode.Normal;

                    MainGrid.ColumnDefinitions.Clear();
                    MainGrid.ColumnDefinitions.Add(new ColumnDefinition() { Width = new GridLength(1, GridUnitType.Star) });
                    Grid.SetColumn(TitlePanel, 0);
                    Grid.SetColumn(BasicInfoPanel, 0);
                    Grid.SetColumn(ScreenshotsPanel, 0);
                    Grid.SetColumn(ActionsPanel, 0);
                    Grid.SetColumn(InstallOptionsBorder, 0);
                    Grid.SetColumn(MoreDataStackPanel, 0);

                    MainGrid.RowDefinitions.Clear();
                    MainGrid.RowDefinitions.Add(new RowDefinition() { Height = new GridLength(1, GridUnitType.Auto) });
                    MainGrid.RowDefinitions.Add(new RowDefinition() { Height = new GridLength(1, GridUnitType.Auto) });
                    MainGrid.RowDefinitions.Add(new RowDefinition() { Height = new GridLength(1, GridUnitType.Auto) });
                    MainGrid.RowDefinitions.Add(new RowDefinition() { Height = new GridLength(1, GridUnitType.Auto) });
                    MainGrid.RowDefinitions.Add(new RowDefinition() { Height = new GridLength(1, GridUnitType.Auto) });
                    MainGrid.RowDefinitions.Add(new RowDefinition() { Height = new GridLength(1, GridUnitType.Auto) });
                    MainGrid.RowDefinitions.Add(new RowDefinition() { Height = new GridLength(1, GridUnitType.Auto) });
                    Grid.SetRow(TitlePanel, 0);
                    Grid.SetRow(DescriptionPanel, 1);
                    Grid.SetRow(BasicInfoPanel, 2);
                    Grid.SetRow(ActionsPanel, 3);
                    Grid.SetRow(InstallOptionsBorder, 4);
                    Grid.SetRow(ScreenshotsPanel, 5);
                    Grid.SetRow(MoreDataStackPanel, 6);

                    LeftPanel.Children.Clear();
                    RightPanel.Children.Clear();
                    MainGrid.Children.Clear();
                    MainGrid.Children.Add(TitlePanel);
                    MainGrid.Children.Add(DescriptionPanel);
                    MainGrid.Children.Add(BasicInfoPanel);
                    MainGrid.Children.Add(ScreenshotsPanel);
                    MainGrid.Children.Add(ActionsPanel);
                    MainGrid.Children.Add(InstallOptionsBorder);
                    MainGrid.Children.Add(MoreDataStackPanel);
                    ScreenshotsCarroussel.Height = PackageHasScreenshots ? 225 : 150;

                    InstallOptionsExpander.IsExpanded = false;

                }
            }
            else
            {
                if (__layout_mode != LayoutMode.Wide)
                {
                    __layout_mode = LayoutMode.Wide;

                    MainGrid.ColumnDefinitions.Clear();
                    MainGrid.ColumnDefinitions.Add(new ColumnDefinition() { Width = new GridLength(1, GridUnitType.Star), MinWidth = 550 });
                    MainGrid.ColumnDefinitions.Add(new ColumnDefinition() { Width = new GridLength(1, GridUnitType.Star) });
                    Grid.SetColumn(LeftPanel, 0);
                    Grid.SetColumn(RightPanel, 1);
                    Grid.SetColumn(TitlePanel, 0);
                    Grid.SetColumnSpan(TitlePanel, 1);

                    MainGrid.RowDefinitions.Clear();
                    MainGrid.RowDefinitions.Add(new RowDefinition() { Height = new GridLength(1, GridUnitType.Auto) });
                    MainGrid.RowDefinitions.Add(new RowDefinition() { Height = new GridLength(1, GridUnitType.Auto) });
                    Grid.SetRow(LeftPanel, 1);
                    Grid.SetRow(RightPanel, 0);
                    Grid.SetRow(TitlePanel, 0);
                    Grid.SetRowSpan(RightPanel, 2);

                    LeftPanel.Children.Clear();
                    RightPanel.Children.Clear();
                    MainGrid.Children.Clear();
                    LeftPanel.Children.Add(DescriptionPanel);
                    LeftPanel.Children.Add(BasicInfoPanel);
                    RightPanel.Children.Add(ScreenshotsPanel);
                    LeftPanel.Children.Add(ActionsPanel);
                    LeftPanel.Children.Add(InstallOptionsBorder);
                    RightPanel.Children.Add(MoreDataStackPanel);
                    ScreenshotsCarroussel.Height = PackageHasScreenshots ? 400 : 150;

                    InstallOptionsExpander.IsExpanded = true;

                    MainGrid.Children.Add(LeftPanel);
                    MainGrid.Children.Add(RightPanel);
                    MainGrid.Children.Add(TitlePanel);

                }
            }
        }
    }
}<|MERGE_RESOLUTION|>--- conflicted
+++ resolved
@@ -75,13 +75,8 @@
 
             IdTextBlock.Text = package.Id;
             VersionTextBlock.Text = package.Version;
-<<<<<<< HEAD
-            if (package is UpgradablePackage)
-                VersionTextBlock.Text += " - " + Tools.Translate("Update to {0} available", (package as UpgradablePackage).NewVersion);
-=======
             if (package.IsUpgradable)
-                VersionTextBlock.Text += " - " + CoreTools.Translate("Update to {0} available").Replace("{0}", package.NewVersion);
->>>>>>> 05adff37
+                VersionTextBlock.Text += " - " + CoreTools.Translate("Update to {0} available", package.NewVersion);
             PackageName.Text = package.Name;
             SourceNameTextBlock.Text = package.SourceAsString;
 
