--- conflicted
+++ resolved
@@ -17,13 +17,8 @@
     {
         public AboutUniGetUI()
         {
-<<<<<<< HEAD
-            this.InitializeComponent();
-            VersionText.Text = Tools.Translate("You have installed WingetUI Version {0}", CoreData.VersionName);
-=======
             InitializeComponent();
-            VersionText.Text = CoreTools.Translate("You have installed WingetUI Version {0}").Replace("{0}", CoreData.VersionName);
->>>>>>> 05adff37
+            VersionText.Text = CoreTools.Translate("You have installed WingetUI Version {0}", CoreData.VersionName);
 
         }
     }
