--- conflicted
+++ resolved
@@ -477,19 +477,10 @@
         private void DisableWidgetsApi_StateChanged(object sender, EventArgs e)
         { ExperimentalSettingsExpander.ShowRestartRequiredBanner(); }
 
-<<<<<<< HEAD
-        private void UseSystemWinget_StateChanged(object sender, CheckBoxEventArgs e)
-        { ExperimentalSettingsExpander.ShowRestartRequiredBanner(); }
-
-        private void DisableDownloadingNewTranslations_StateChanged(object sender, CheckBoxEventArgs e)
-=======
-
         private void UseSystemWinget_StateChanged(object sender, EventArgs e)
         { ExperimentalSettingsExpander.ShowRestartRequiredBanner(); }
 
-
         private void DisableDownloadingNewTranslations_StateChanged(object sender, EventArgs e)
->>>>>>> 45fd1cd2
         { ExperimentalSettingsExpander.ShowRestartRequiredBanner(); }
 
         private void ForceArmWinget_StateChanged(object sender, EventArgs e)
