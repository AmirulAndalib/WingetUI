using CommunityToolkit.WinUI.Notifications;
using Microsoft.UI.Xaml;
using Microsoft.UI.Xaml.Controls;
using UniGetUI.Core.Data;
using UniGetUI.Core.Logging;
using UniGetUI.Core.SettingsEngine;
using UniGetUI.Core.Tools;
using UniGetUI.Interface.Enums;
using UniGetUI.Interface.Widgets;
using UniGetUI.PackageEngine;
using UniGetUI.PackageEngine.Enums;
using UniGetUI.PackageEngine.Interfaces;
using UniGetUI.PackageEngine.Operations;
using UniGetUI.PackageEngine.PackageClasses;

namespace UniGetUI.Interface.SoftwarePages
{
    public class SoftwareUpdatesPage : AbstractPackagesPage
    {
        private BetterMenuItem? MenuAsAdmin;
        private BetterMenuItem? MenuInteractive;
        private BetterMenuItem? MenuskipHash;

        public SoftwareUpdatesPage()
        : base(new PackagesPageData()
        {
            DisableAutomaticPackageLoadOnStart = false,
            MegaQueryBlockEnabled = false,
            ShowLastLoadTime = true,
            PackagesAreCheckedByDefault = true,
            DisableSuggestedResultsRadio = true,
            PageName = "Updates",

            Loader = PEInterface.UpgradablePackagesLoader,
            PageRole = OperationType.Update,

            NoPackages_BackgroundText = CoreTools.Translate("Hooray! No updates were found."),
            NoPackages_SourcesText = CoreTools.Translate("Everything is up to date"),
            NoPackages_SubtitleText_Base = CoreTools.Translate("Everything is up to date"),
            MainSubtitle_StillLoading = CoreTools.Translate("Loading packages"),
            NoMatches_BackgroundText = CoreTools.Translate("No results were found matching the input criteria"),

            PageTitle = CoreTools.Translate("Software Updates"),
            Glyph = "\uE895"
        })
        {
        }

        public override BetterMenu GenerateContextMenu()
        {
            BetterMenu ContextMenu = new();

            BetterMenuItem menuInstall = new()
            {
                Text = "Update",
                IconName = IconType.Update,
                KeyboardAcceleratorTextOverride = "Ctrl+Enter"
            };
            menuInstall.Click += MenuInstall_Invoked;

            BetterMenuItem menuInstallSettings = new()
            {
                Text = "Installation options",
                IconName = IconType.Options,
                KeyboardAcceleratorTextOverride = "Alt+Enter"
            };
            menuInstallSettings.Click += (s, e) =>
            {
                ShowInstallationOptionsForPackage(SelectedItem);
            };

            MenuAsAdmin = new BetterMenuItem()
            {
                Text = "Update as administrator",
                IconName = IconType.UAC,
            };
            MenuAsAdmin.Click += MenuAsAdmin_Invoked;

            MenuInteractive = new BetterMenuItem()
            {
                Text = "Interactive update",
                IconName = IconType.Interactive,
            };
            MenuInteractive.Click += MenuInteractive_Invoked;

            MenuskipHash = new BetterMenuItem()
            {
                Text = "Skip hash check",
                IconName = IconType.Checksum,
            };
            MenuskipHash.Click += MenuSkipHash_Invoked;

            BetterMenuItem menuUpdateAfterUninstall = new()
            {
                Text = "Uninstall package, then update it",
                IconName = IconType.Undelete,
            };
            menuUpdateAfterUninstall.Click += MenuUpdateAfterUninstall_Invoked;

            BetterMenuItem menuUninstall = new()
            {
                Text = "Uninstall package",
                IconName = IconType.Delete,
            };
            menuUninstall.Click += MenuUninstall_Invoked;


            BetterMenuItem menuIgnorePackage = new()
            {
                Text = "Ignore updates for this package",
                IconName = IconType.Pin,
            };
            menuIgnorePackage.Click += MenuIgnorePackage_Invoked;

            BetterMenuItem menuSkipVersion = new()
            {
                Text = "Skip this version",
                IconName = IconType.Skip,
            };
            menuSkipVersion.Click += MenuSkipVersion_Invoked;

            BetterMenuItem menuShare = new()
            {
                Text = "Share this package",
                IconName = IconType.Share,
            };
            menuShare.Click += (o, e) => SharePackage(SelectedItem);

            BetterMenuItem menuDetails = new()
            {
                Text = "Package details",
                IconName = IconType.Info_Round,
                KeyboardAcceleratorTextOverride = "Enter"
            };
            menuDetails.Click += (o, e) => ShowDetailsForPackage(SelectedItem);

            ContextMenu.Items.Add(menuInstall);
            ContextMenu.Items.Add(new MenuFlyoutSeparator());
            ContextMenu.Items.Add(menuInstallSettings);
            ContextMenu.Items.Add(new MenuFlyoutSeparator());
            ContextMenu.Items.Add(MenuAsAdmin);
            ContextMenu.Items.Add(MenuInteractive);
            ContextMenu.Items.Add(MenuskipHash);
            ContextMenu.Items.Add(new MenuFlyoutSeparator());
            ContextMenu.Items.Add(menuUpdateAfterUninstall);
            ContextMenu.Items.Add(menuUninstall);
            ContextMenu.Items.Add(new MenuFlyoutSeparator());
            ContextMenu.Items.Add(menuIgnorePackage);
            ContextMenu.Items.Add(menuSkipVersion);
            ContextMenu.Items.Add(new MenuFlyoutSeparator());
            ContextMenu.Items.Add(menuShare);
            ContextMenu.Items.Add(menuDetails);

            return ContextMenu;
        }

        protected override void WhenShowingContextMenu(IPackage package)
        {
            if (MenuAsAdmin == null || MenuInteractive == null || MenuskipHash == null)
            {
                Logger.Error("Menu items are null on SoftwareUpdatesTab");
                return;
            }

            MenuAsAdmin.IsEnabled = package.Manager.Capabilities.CanRunAsAdmin;
            MenuInteractive.IsEnabled = package.Manager.Capabilities.CanRunInteractively;
            MenuskipHash.IsEnabled = package.Manager.Capabilities.CanSkipIntegrityChecks;
        }

        public override void GenerateToolBar()
        {
            AppBarButton UpdateSelected = new();
            AppBarButton UpdateAsAdmin = new();
            AppBarButton UpdateSkipHash = new();
            AppBarButton UpdateInteractive = new();

            AppBarButton InstallationSettings = new();

            AppBarButton PackageDetails = new();
            AppBarButton SharePackage = new();

            AppBarButton IgnoreSelected = new();
            AppBarButton ManageIgnored = new();

            AppBarButton HelpButton = new();

            ToolBar.PrimaryCommands.Add(UpdateSelected);
            ToolBar.PrimaryCommands.Add(UpdateAsAdmin);
            ToolBar.PrimaryCommands.Add(UpdateSkipHash);
            ToolBar.PrimaryCommands.Add(UpdateInteractive);
            ToolBar.PrimaryCommands.Add(new AppBarSeparator());
            ToolBar.PrimaryCommands.Add(InstallationSettings);
            ToolBar.PrimaryCommands.Add(new AppBarSeparator());
            ToolBar.PrimaryCommands.Add(PackageDetails);
            ToolBar.PrimaryCommands.Add(SharePackage);
            ToolBar.PrimaryCommands.Add(new AppBarSeparator());
            ToolBar.PrimaryCommands.Add(IgnoreSelected);
            ToolBar.PrimaryCommands.Add(ManageIgnored);
            ToolBar.PrimaryCommands.Add(new AppBarSeparator());
            ToolBar.PrimaryCommands.Add(HelpButton);

            Dictionary<AppBarButton, string> Labels = new()
            { // Entries with a trailing space are collapsed
              // Their texts will be used as the tooltip
                { UpdateSelected,       CoreTools.Translate("Update selected packages") },
                { UpdateAsAdmin,        " " + CoreTools.Translate("Update as administrator") },
                { UpdateSkipHash,       " " + CoreTools.Translate("Skip integrity checks") },
                { UpdateInteractive,    " " + CoreTools.Translate("Interactive update") },
                { InstallationSettings, " " + CoreTools.Translate("Installation options") },
                { PackageDetails,       " " + CoreTools.Translate("Package details") },
                { SharePackage,         " " + CoreTools.Translate("Share") },
                { IgnoreSelected,       CoreTools.Translate("Ignore selected packages") },
                { ManageIgnored,        CoreTools.Translate("Manage ignored updates") },
                { HelpButton,           CoreTools.Translate("Help") }
            };

            foreach (AppBarButton toolButton in Labels.Keys)
            {
                toolButton.IsCompact = Labels[toolButton][0] == ' ';
                if (toolButton.IsCompact)
                {
                    toolButton.LabelPosition = CommandBarLabelPosition.Collapsed;
                }

                toolButton.Label = Labels[toolButton].Trim();
            }

            Dictionary<AppBarButton, IconType> Icons = new()
            {
                { UpdateSelected,       IconType.Update },
                { UpdateAsAdmin,        IconType.UAC },
                { UpdateSkipHash,       IconType.Checksum },
                { UpdateInteractive,    IconType.Interactive },
                { InstallationSettings, IconType.Options },
                { PackageDetails,       IconType.Info_Round },
                { SharePackage,         IconType.Share },
                { IgnoreSelected,       IconType.Pin },
                { ManageIgnored,        IconType.ClipboardList },
                { HelpButton,           IconType.Help }
            };

            foreach (AppBarButton toolButton in Icons.Keys)
            {
                toolButton.Icon = new LocalIcon(Icons[toolButton]);
            }

            PackageDetails.Click += (s, e) => ShowDetailsForPackage(SelectedItem);
            HelpButton.Click += (s, e) => MainApp.Instance.MainWindow.NavigationPage.ShowHelp();
            InstallationSettings.Click += (s, e) => ShowInstallationOptionsForPackage(SelectedItem);
            ManageIgnored.Click += async (s, e) => await MainApp.Instance.MainWindow.NavigationPage.ManageIgnoredUpdatesDialog();
            IgnoreSelected.Click += async (s, e) =>
            {
                foreach (IPackage package in FilteredPackages.GetCheckedPackages())
                {
                    await package.AddToIgnoredUpdatesAsync();
                    PEInterface.UpgradablePackagesLoader.Remove(package);
                }
            };

            UpdateSelected.Click += (s, e) =>
            {
                foreach (IPackage package in FilteredPackages.GetCheckedPackages())
                {
                    MainApp.Instance.AddOperationToList(new UpdatePackageOperation(package));
                }
            };

            UpdateAsAdmin.Click += async (s, e) =>
            {
                foreach (IPackage package in FilteredPackages.GetCheckedPackages())
                {
                    InstallationOptions options = await InstallationOptions.FromPackageAsync(package, elevated: true);
                    MainApp.Instance.AddOperationToList(new UpdatePackageOperation(package, options));
                }
            };

            UpdateSkipHash.Click += async (s, e) =>
            {
                foreach (IPackage package in FilteredPackages.GetCheckedPackages())
                {
                    InstallationOptions options = await InstallationOptions.FromPackageAsync(package, no_integrity: true);
                    MainApp.Instance.AddOperationToList(new UpdatePackageOperation(package, options));
                }
            };

            UpdateInteractive.Click += async (s, e) =>
            {
                foreach (IPackage package in FilteredPackages.GetCheckedPackages())
                {
                    InstallationOptions options = await InstallationOptions.FromPackageAsync(package, interactive: true);
                    MainApp.Instance.AddOperationToList(new UpdatePackageOperation(package, options));
                }
            };

            SharePackage.Click += (s, e) => MainApp.Instance.MainWindow.SharePackage(SelectedItem);
        }

        protected override void WhenPackageCountUpdated()
        {
            try
            {
                MainApp.Instance.TooltipStatus.AvailableUpdates = Loader.Packages.Count;
            }
            catch (Exception)
            { }
        }

        public void UpdateAll()
        {
            foreach (IPackage package in Loader.Packages)
            {
                if (package.Tag is not PackageTag.BeingProcessed and not PackageTag.OnQueue)
                {
                    MainApp.Instance.AddOperationToList(new UpdatePackageOperation(package));
                }
            }
        }

        protected override void WhenPackagesLoaded(ReloadReason reason)
        {
            List<Package> upgradablePackages = [];
            foreach (Package package in Loader.Packages)
            {
                if (package.Tag is not PackageTag.OnQueue and not PackageTag.BeingProcessed)
                {
                    upgradablePackages.Add(package);
                }
            }

            if (upgradablePackages.Count > 0)
            {
                string body;
                string title;
                string attribution = "";
                bool ShowButtons = false;
                if (Settings.Get("AutomaticallyUpdatePackages") || Environment.GetCommandLineArgs().Contains("--updateapps"))
                {
                    if (upgradablePackages.Count == 1)
                    {
                        title = CoreTools.Translate("An update was found!");
                        body = CoreTools.Translate("{0} is being updated to version {1}", upgradablePackages[0].Name, upgradablePackages[0].NewVersion);
                        attribution = CoreTools.Translate("You have currently version {0} installed", upgradablePackages[0].Version);
                    }
                    else
                    {
                        title = CoreTools.Translate("Updates found!");
                        body = CoreTools.Translate("{0} packages are being updated", upgradablePackages.Count); ;
                        foreach (IPackage package in upgradablePackages)
                        {
                            attribution += package.Name + ", ";
                        }
                        attribution = attribution.TrimEnd(' ').TrimEnd(',');
                    }
                    UpdateAll();
                }
                else
                {
                    if (upgradablePackages.Count == 1)
                    {
                        title = CoreTools.Translate("An update was found!");
                        body = CoreTools.Translate("{0} can be updated to version {1}", upgradablePackages[0].Name, upgradablePackages[0].NewVersion);
                        attribution = CoreTools.Translate("You have currently version {0} installed", upgradablePackages[0].Version);
                    }
                    else
                    {
                        title = CoreTools.Translate("Updates found!");
                        body = CoreTools.Translate("{0} packages can be updated", upgradablePackages.Count); ;
                        foreach (IPackage package in upgradablePackages)
                        {
                            attribution += package.Name + ", ";
                        }
                        attribution = attribution.TrimEnd(' ').TrimEnd(',');
                    }
                    ShowButtons = true;
                }

                if (!(Settings.Get("DisableUpdatesNotifications") || Settings.Get("DisableNotifications")))
                {
                    try
                    {

                        ToastContentBuilder toast = new();
                        toast.AddArgument("action", "openUniGetUIOnUpdatesTab");
                        toast.AddArgument("notificationId", CoreData.UpdatesAvailableNotificationId);
                        toast.AddText(title);
                        toast.AddText(body);
                        toast.AddAttributionText(attribution);
                        if (ShowButtons)
                        {
                            toast.AddButton(new ToastButton()
                                .SetContent(CoreTools.Translate("Open WingetUI"))
                                .AddArgument("action", "openUniGetUIOnUpdatesTab")
                                .SetBackgroundActivation());
                            toast.AddButton(new ToastButton()
                                .SetContent(upgradablePackages.Count == 1 ? CoreTools.Translate("Update") : CoreTools.Translate("Update all"))
                                .AddArgument("action", "updateAll")
                                .SetBackgroundActivation());
                        }
                        toast.Show();
                    }
                    catch (Exception ex)
                    {
                        Logger.Warn("An error occurred when showing a toast notification regarding available updates");
                        Logger.Warn(ex);
                    }
                }
            }
        }

        private void MenuInstall_Invoked(object sender, RoutedEventArgs e)
        {
<<<<<<< HEAD
            IPackage? package = SelectedItem;
            if (package == null) return;
=======
            Package? package = SelectedItem;
            if (package == null)
            {
                return;
            }
>>>>>>> 45fd1cd2

            MainApp.Instance.AddOperationToList(new UpdatePackageOperation(package));
        }

        private async void MenuSkipHash_Invoked(object sender, RoutedEventArgs e)
        {
<<<<<<< HEAD
            IPackage? package = SelectedItem;
            if (package == null) return;
=======
            Package? package = SelectedItem;
            if (package == null)
            {
                return;
            }
>>>>>>> 45fd1cd2

            MainApp.Instance.AddOperationToList(new UpdatePackageOperation(package,
                await InstallationOptions.FromPackageAsync(package, no_integrity: true)));
        }

        private async void MenuInteractive_Invoked(object sender, RoutedEventArgs e)
        {
<<<<<<< HEAD
            IPackage? package = SelectedItem;
            if (package == null) return;
=======
            Package? package = SelectedItem;
            if (package == null)
            {
                return;
            }
>>>>>>> 45fd1cd2

            MainApp.Instance.AddOperationToList(new UpdatePackageOperation(package,
                await InstallationOptions.FromPackageAsync(package, interactive: true)));
        }

        private async void MenuAsAdmin_Invoked(object sender, RoutedEventArgs e)
        {
<<<<<<< HEAD
            IPackage? package = SelectedItem;
            if (package == null) return;
=======
            Package? package = SelectedItem;
            if (package == null)
            {
                return;
            }
>>>>>>> 45fd1cd2

            MainApp.Instance.AddOperationToList(new UpdatePackageOperation(package,
                await InstallationOptions.FromPackageAsync(package, elevated: true)));
        }

        private void MenuUpdateAfterUninstall_Invoked(object sender, RoutedEventArgs e)
        {
<<<<<<< HEAD
            IPackage? package = SelectedItem;
            if (package == null) return;
=======
            Package? package = SelectedItem;
            if (package == null)
            {
                return;
            }
>>>>>>> 45fd1cd2

            MainApp.Instance.AddOperationToList(new UninstallPackageOperation(package, IgnoreParallelInstalls: true));
            MainApp.Instance.AddOperationToList(new InstallPackageOperation(package, IgnoreParallelInstalls: true));
        }

        private void MenuUninstall_Invoked(object sender, RoutedEventArgs e)
        {
<<<<<<< HEAD
            IPackage? package = SelectedItem;
            if (package == null) return;
=======
            Package? package = SelectedItem;
            if (package == null)
            {
                return;
            }
>>>>>>> 45fd1cd2

            MainApp.Instance.AddOperationToList(new UninstallPackageOperation(package));
        }

        private void MenuIgnorePackage_Invoked(object sender, RoutedEventArgs e)
        {
<<<<<<< HEAD
            IPackage? package = SelectedItem;
            if (package == null) return;
=======
            Package? package = SelectedItem;
            if (package == null)
            {
                return;
            }
>>>>>>> 45fd1cd2

            _ = package.AddToIgnoredUpdatesAsync();
            PEInterface.UpgradablePackagesLoader.Remove(package);
        }

        private void MenuSkipVersion_Invoked(object sender, RoutedEventArgs e)
        {
<<<<<<< HEAD
            IPackage? package = SelectedItem;
            if (package == null) return;
=======
            Package? package = SelectedItem;
            if (package == null)
            {
                return;
            }
>>>>>>> 45fd1cd2

            _ = package.AddToIgnoredUpdatesAsync(package.NewVersion);
            PEInterface.UpgradablePackagesLoader.Remove(package);
        }

        public void UpdatePackageForId(string id)
        {
            foreach (IPackage package in Loader.Packages)
            {
                if (package.Id == id)
                {
                    MainApp.Instance.AddOperationToList(new UpdatePackageOperation(package));
                    Logger.Info($"[WIDGETS] Updating package with id {id}");
                    break;
                }
            }
            Logger.Warn($"[WIDGETS] No package with id={id} was found");
        }

        public void UpdateAllPackagesForManager(string manager)
        {
<<<<<<< HEAD
            foreach (IPackage package in Loader.Packages)
                if (package.Tag != PackageTag.OnQueue && package.Tag != PackageTag.BeingProcessed)
=======
            foreach (Package package in Loader.Packages)
            {
                if (package.Tag is not PackageTag.OnQueue and not PackageTag.BeingProcessed)
                {
>>>>>>> 45fd1cd2
                    if (package.Manager.Name == manager)
                    {
                        MainApp.Instance.AddOperationToList(new UpdatePackageOperation(package));
                    }
                }
            }
        }
    }
}<|MERGE_RESOLUTION|>--- conflicted
+++ resolved
@@ -409,32 +409,22 @@
 
         private void MenuInstall_Invoked(object sender, RoutedEventArgs e)
         {
-<<<<<<< HEAD
-            IPackage? package = SelectedItem;
-            if (package == null) return;
-=======
-            Package? package = SelectedItem;
-            if (package == null)
-            {
-                return;
-            }
->>>>>>> 45fd1cd2
+            IPackage? package = SelectedItem;
+            if (package == null)
+            {
+                return;
+            }
 
             MainApp.Instance.AddOperationToList(new UpdatePackageOperation(package));
         }
 
         private async void MenuSkipHash_Invoked(object sender, RoutedEventArgs e)
         {
-<<<<<<< HEAD
-            IPackage? package = SelectedItem;
-            if (package == null) return;
-=======
-            Package? package = SelectedItem;
-            if (package == null)
-            {
-                return;
-            }
->>>>>>> 45fd1cd2
+            IPackage? package = SelectedItem;
+            if (package == null)
+            {
+                return;
+            }
 
             MainApp.Instance.AddOperationToList(new UpdatePackageOperation(package,
                 await InstallationOptions.FromPackageAsync(package, no_integrity: true)));
@@ -442,16 +432,11 @@
 
         private async void MenuInteractive_Invoked(object sender, RoutedEventArgs e)
         {
-<<<<<<< HEAD
-            IPackage? package = SelectedItem;
-            if (package == null) return;
-=======
-            Package? package = SelectedItem;
-            if (package == null)
-            {
-                return;
-            }
->>>>>>> 45fd1cd2
+            IPackage? package = SelectedItem;
+            if (package == null)
+            {
+                return;
+            }
 
             MainApp.Instance.AddOperationToList(new UpdatePackageOperation(package,
                 await InstallationOptions.FromPackageAsync(package, interactive: true)));
@@ -459,16 +444,11 @@
 
         private async void MenuAsAdmin_Invoked(object sender, RoutedEventArgs e)
         {
-<<<<<<< HEAD
-            IPackage? package = SelectedItem;
-            if (package == null) return;
-=======
-            Package? package = SelectedItem;
-            if (package == null)
-            {
-                return;
-            }
->>>>>>> 45fd1cd2
+            IPackage? package = SelectedItem;
+            if (package == null)
+            {
+                return;
+            }
 
             MainApp.Instance.AddOperationToList(new UpdatePackageOperation(package,
                 await InstallationOptions.FromPackageAsync(package, elevated: true)));
@@ -476,16 +456,11 @@
 
         private void MenuUpdateAfterUninstall_Invoked(object sender, RoutedEventArgs e)
         {
-<<<<<<< HEAD
-            IPackage? package = SelectedItem;
-            if (package == null) return;
-=======
-            Package? package = SelectedItem;
-            if (package == null)
-            {
-                return;
-            }
->>>>>>> 45fd1cd2
+            IPackage? package = SelectedItem;
+            if (package == null)
+            {
+                return;
+            }
 
             MainApp.Instance.AddOperationToList(new UninstallPackageOperation(package, IgnoreParallelInstalls: true));
             MainApp.Instance.AddOperationToList(new InstallPackageOperation(package, IgnoreParallelInstalls: true));
@@ -493,32 +468,22 @@
 
         private void MenuUninstall_Invoked(object sender, RoutedEventArgs e)
         {
-<<<<<<< HEAD
-            IPackage? package = SelectedItem;
-            if (package == null) return;
-=======
-            Package? package = SelectedItem;
-            if (package == null)
-            {
-                return;
-            }
->>>>>>> 45fd1cd2
+            IPackage? package = SelectedItem;
+            if (package == null)
+            {
+                return;
+            }
 
             MainApp.Instance.AddOperationToList(new UninstallPackageOperation(package));
         }
 
         private void MenuIgnorePackage_Invoked(object sender, RoutedEventArgs e)
         {
-<<<<<<< HEAD
-            IPackage? package = SelectedItem;
-            if (package == null) return;
-=======
-            Package? package = SelectedItem;
-            if (package == null)
-            {
-                return;
-            }
->>>>>>> 45fd1cd2
+            IPackage? package = SelectedItem;
+            if (package == null)
+            {
+                return;
+            }
 
             _ = package.AddToIgnoredUpdatesAsync();
             PEInterface.UpgradablePackagesLoader.Remove(package);
@@ -526,16 +491,11 @@
 
         private void MenuSkipVersion_Invoked(object sender, RoutedEventArgs e)
         {
-<<<<<<< HEAD
-            IPackage? package = SelectedItem;
-            if (package == null) return;
-=======
-            Package? package = SelectedItem;
-            if (package == null)
-            {
-                return;
-            }
->>>>>>> 45fd1cd2
+            IPackage? package = SelectedItem;
+            if (package == null)
+            {
+                return;
+            }
 
             _ = package.AddToIgnoredUpdatesAsync(package.NewVersion);
             PEInterface.UpgradablePackagesLoader.Remove(package);
@@ -557,15 +517,10 @@
 
         public void UpdateAllPackagesForManager(string manager)
         {
-<<<<<<< HEAD
             foreach (IPackage package in Loader.Packages)
-                if (package.Tag != PackageTag.OnQueue && package.Tag != PackageTag.BeingProcessed)
-=======
-            foreach (Package package in Loader.Packages)
             {
                 if (package.Tag is not PackageTag.OnQueue and not PackageTag.BeingProcessed)
                 {
->>>>>>> 45fd1cd2
                     if (package.Manager.Name == manager)
                     {
                         MainApp.Instance.AddOperationToList(new UpdatePackageOperation(package));
