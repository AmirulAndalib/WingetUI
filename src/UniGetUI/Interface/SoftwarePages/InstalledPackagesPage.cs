using Microsoft.UI.Xaml;
using Microsoft.UI.Xaml.Controls;
using UniGetUI.Core.Data;
using UniGetUI.Core.Logging;
using UniGetUI.Core.SettingsEngine;
using UniGetUI.Core.Tools;
<<<<<<< HEAD
using UniGetUI.Interface.SoftwarePages.UniGetUI.Interface.SoftwarePages;
=======
using UniGetUI.Interface.Enums;
>>>>>>> 45fd1cd2
using UniGetUI.Interface.Widgets;
using UniGetUI.PackageEngine;
using UniGetUI.PackageEngine.Classes;
using UniGetUI.PackageEngine.Enums;
using UniGetUI.PackageEngine.Interfaces;
using UniGetUI.PackageEngine.Operations;
using UniGetUI.PackageEngine.PackageClasses;

namespace UniGetUI.Interface.SoftwarePages
{
    public class InstalledPackagesPage : AbstractPackagesPage
    {
        private bool HasDoneBackup;

        private BetterMenuItem? MenuAsAdmin;
        private BetterMenuItem? MenuInteractive;
        private BetterMenuItem? MenuRemoveData;

        public InstalledPackagesPage()
        : base(new PackagesPageData()
        {
            DisableAutomaticPackageLoadOnStart = false,
            MegaQueryBlockEnabled = false,
            ShowLastLoadTime = false,
            PackagesAreCheckedByDefault = false,
            DisableSuggestedResultsRadio = true,
            PageName = "Installed",

            Loader = PEInterface.InstalledPackagesLoader,
            PageRole = OperationType.Uninstall,

            NoPackages_BackgroundText = CoreTools.Translate("No results were found matching the input criteria"),
            NoPackages_SourcesText = CoreTools.Translate("No packages were found"),
            NoPackages_SubtitleText_Base = CoreTools.Translate("No packages were found"),
            MainSubtitle_StillLoading = CoreTools.Translate("Loading packages"),
            NoMatches_BackgroundText = CoreTools.Translate("No results were found matching the input criteria"),

            PageTitle = CoreTools.Translate("Installed Packages"),
            Glyph = "\uE977"
        })
        {
        }

        public override BetterMenu GenerateContextMenu()
        {
            BetterMenu menu = new();
            BetterMenuItem menuUninstall = new()
            {
                Text = "Uninstall",
                IconName = IconType.Delete,
                KeyboardAcceleratorTextOverride = "Ctrl+Enter"
            };
            menuUninstall.Click += MenuUninstall_Invoked;
            menu.Items.Add(menuUninstall);

            menu.Items.Add(new MenuFlyoutSeparator { Height = 5 });

            BetterMenuItem menuInstallSettings = new()
            {
                Text = "Installation options",
                IconName = IconType.Options,
                KeyboardAcceleratorTextOverride = "Alt+Enter"
            };
            menuInstallSettings.Click += MenuInstallSettings_Invoked;
            menu.Items.Add(menuInstallSettings);

            menu.Items.Add(new MenuFlyoutSeparator());

            MenuAsAdmin = new BetterMenuItem
            {
                Text = "Uninstall as administrator",
                IconName = IconType.UAC
            };
            MenuAsAdmin.Click += MenuAsAdmin_Invoked;
            menu.Items.Add(MenuAsAdmin);

            MenuInteractive = new BetterMenuItem
            {
                Text = "Interactive uninstall",
                IconName = IconType.Interactive
            };
            MenuInteractive.Click += MenuInteractive_Invoked;
            menu.Items.Add(MenuInteractive);

            MenuRemoveData = new BetterMenuItem
            {
                Text = "Uninstall and remove data",
                IconName = IconType.Close_Round
            };
            MenuRemoveData.Click += MenuRemoveData_Invoked;
            menu.Items.Add(MenuRemoveData);

            menu.Items.Add(new MenuFlyoutSeparator());

            BetterMenuItem menuReinstall = new()
            {
                Text = "Reinstall package",
                IconName = IconType.Download
            };
            menuReinstall.Click += MenuReinstall_Invoked;
            menu.Items.Add(menuReinstall);

            BetterMenuItem menuUninstallThenReinstall = new()
            {
                Text = "Uninstall package, then reinstall it",
                IconName = IconType.Undelete
            };
            menuUninstallThenReinstall.Click += MenuUninstallThenReinstall_Invoked;
            menu.Items.Add(menuUninstallThenReinstall);

            menu.Items.Add(new MenuFlyoutSeparator());

            BetterMenuItem menuIgnorePackage = new()
            {
                Text = "Ignore updates for this package",
                IconName = IconType.Pin
            };
            menuIgnorePackage.Click += MenuIgnorePackage_Invoked;
            menu.Items.Add(menuIgnorePackage);

            menu.Items.Add(new MenuFlyoutSeparator());

            BetterMenuItem menuShare = new()
            {
                Text = "Share this package",
                IconName = IconType.Share
            };
            menuShare.Click += MenuShare_Invoked;
            menu.Items.Add(menuShare);

            BetterMenuItem menuDetails = new()
            {
                Text = "Package details",
                IconName = IconType.Info_Round,
                KeyboardAcceleratorTextOverride = "Enter"
            };
            menuDetails.Click += MenuDetails_Invoked;
            menu.Items.Add(menuDetails);

            return menu;
        }

        public override void GenerateToolBar()
        {
            AppBarButton UninstallSelected = new();
            AppBarButton UninstallAsAdmin = new();
            AppBarButton UninstallInteractive = new();
            AppBarButton InstallationSettings = new();

            AppBarButton PackageDetails = new();
            AppBarButton SharePackage = new();

            AppBarButton IgnoreSelected = new();
            AppBarButton ManageIgnored = new();
            AppBarButton ExportSelection = new();

            AppBarButton HelpButton = new();

            ToolBar.PrimaryCommands.Add(UninstallSelected);
            ToolBar.PrimaryCommands.Add(UninstallAsAdmin);
            ToolBar.PrimaryCommands.Add(UninstallInteractive);
            ToolBar.PrimaryCommands.Add(new AppBarSeparator());
            ToolBar.PrimaryCommands.Add(InstallationSettings);
            ToolBar.PrimaryCommands.Add(new AppBarSeparator());
            ToolBar.PrimaryCommands.Add(PackageDetails);
            ToolBar.PrimaryCommands.Add(SharePackage);
            ToolBar.PrimaryCommands.Add(new AppBarSeparator());
            ToolBar.PrimaryCommands.Add(IgnoreSelected);
            ToolBar.PrimaryCommands.Add(ManageIgnored);
            ToolBar.PrimaryCommands.Add(new AppBarSeparator());
            ToolBar.PrimaryCommands.Add(ExportSelection);
            ToolBar.PrimaryCommands.Add(new AppBarSeparator());
            ToolBar.PrimaryCommands.Add(HelpButton);

            Dictionary<AppBarButton, string> Labels = new()
            { // Entries with a trailing space are collapsed
              // Their texts will be used as the tooltip
                { UninstallSelected,    CoreTools.Translate("Uninstall selected packages") },
                { UninstallAsAdmin,     " " + CoreTools.Translate("Uninstall as administrator") },
                { UninstallInteractive, " " + CoreTools.Translate("Interactive uninstall") },
                { InstallationSettings, " " + CoreTools.Translate("Installation options") },
                { PackageDetails,       " " + CoreTools.Translate("Package details") },
                { SharePackage,         " " + CoreTools.Translate("Share") },
                { IgnoreSelected,       CoreTools.Translate("Ignore selected packages") },
                { ManageIgnored,        CoreTools.Translate("Manage ignored updates") },
                { ExportSelection,      CoreTools.Translate("Add selection to bundle") },
                { HelpButton,           CoreTools.Translate("Help") }
            };

            foreach (AppBarButton toolButton in Labels.Keys)
            {
                toolButton.IsCompact = Labels[toolButton][0] == ' ';
                if (toolButton.IsCompact)
                {
                    toolButton.LabelPosition = CommandBarLabelPosition.Collapsed;
                }

                toolButton.Label = Labels[toolButton].Trim();
            }

            Dictionary<AppBarButton, IconType> Icons = new()
            {
                { UninstallSelected,      IconType.Delete },
                { UninstallAsAdmin,       IconType.UAC },
                { UninstallInteractive,   IconType.Interactive },
                { InstallationSettings,   IconType.Options },
                { PackageDetails,         IconType.Info_Round },
                { SharePackage,           IconType.Share },
                { IgnoreSelected,         IconType.Pin },
                { ManageIgnored,          IconType.ClipboardList },
                { ExportSelection,        IconType.AddTo },
                { HelpButton,             IconType.Help }
            };

            foreach (AppBarButton toolButton in Icons.Keys)
            {
                toolButton.Icon = new LocalIcon(Icons[toolButton]);
            }

            PackageDetails.Click += (s, e) => ShowDetailsForPackage(SelectedItem);

            ExportSelection.Click += ExportSelection_Click;
            HelpButton.Click += (s, e) => MainApp.Instance.MainWindow.NavigationPage.ShowHelp();
            InstallationSettings.Click += (s, e) => ShowInstallationOptionsForPackage(SelectedItem);
            ManageIgnored.Click += async (s, e) => await MainApp.Instance.MainWindow.NavigationPage.ManageIgnoredUpdatesDialog();
            IgnoreSelected.Click += async (s, e) =>
            {
                foreach (IPackage package in FilteredPackages.GetCheckedPackages())
                {
                    PEInterface.UpgradablePackagesLoader.Remove(package);
                    await package.AddToIgnoredUpdatesAsync();
                }
            };

            UninstallSelected.Click += (s, e) => ConfirmAndUninstall(FilteredPackages.GetCheckedPackages());
            UninstallAsAdmin.Click += (s, e) => ConfirmAndUninstall(FilteredPackages.GetCheckedPackages(), elevated: true);
            UninstallInteractive.Click += (s, e) => ConfirmAndUninstall(FilteredPackages.GetCheckedPackages(), interactive: true);
            SharePackage.Click += (s, e) => MainApp.Instance.MainWindow.SharePackage(SelectedItem);
        }

        protected override void WhenPackageCountUpdated()
        {
            return;
        }

#pragma warning disable
        protected override void WhenPackagesLoaded(ReloadReason reason)
        {
            if (!HasDoneBackup)
            {
                if (Settings.Get("EnablePackageBackup"))
                {
                    _ = BackupPackages();
                }
            }
        }
#pragma warning restore

        protected override void WhenShowingContextMenu(IPackage package)
        {
            if (MenuAsAdmin == null || MenuInteractive == null || MenuRemoveData == null)
            {
                Logger.Error("Menu items are null on InstalledPackagesTab");
                return;
            }

            MenuAsAdmin.IsEnabled = package.Manager.Capabilities.CanRunAsAdmin;
            MenuInteractive.IsEnabled = package.Manager.Capabilities.CanRunInteractively;
            MenuRemoveData.IsEnabled = package.Manager.Capabilities.CanRemoveDataOnUninstall;
        }

        private void ExportSelection_Click(object sender, RoutedEventArgs e)
        {
            MainApp.Instance.MainWindow.NavigationPage.BundlesNavButton.ForceClick();
            PEInterface.PackageBundlesLoader.AddPackages(FilteredPackages.GetCheckedPackages());
        }

        public async void ConfirmAndUninstall(IPackage package, IInstallationOptions options)
        {
            if (await MainApp.Instance.MainWindow.NavigationPage.ConfirmUninstallation(package))
            {
                MainApp.Instance.AddOperationToList(new UninstallPackageOperation(package, options));
            }
        }

        public async void ConfirmAndUninstall(IEnumerable<IPackage> packages, bool? elevated = null, bool? interactive = null, bool? remove_data = null)
        {
            if (await MainApp.Instance.MainWindow.NavigationPage.ConfirmUninstallation(packages))
            {
                foreach (IPackage package in packages)
                {
                    MainApp.Instance.AddOperationToList(new UninstallPackageOperation(package,
                        await InstallationOptions.FromPackageAsync(package, elevated, interactive, remove_data: remove_data)));
                }
            }
        }

        public async Task BackupPackages()
        {

            try
            {
                // TODO: FIXME
                Logger.Debug("Starting package backup");
<<<<<<< HEAD
                string BackupContents = await NewPackageBundlesPage.CreateBundle(Loader.Packages, BundleFormatType.JSON);
=======
                List<BundledPackage> packagestoExport = [];
                foreach (Package package in Loader.Packages)
                {
                    packagestoExport.Add(await BundledPackage.FromPackageAsync(package));
                }

                string BackupContents = await PackageBundlePage.GetBundleStringFromPackages(packagestoExport.ToArray(), BundleFormatType.JSON);
>>>>>>> 45fd1cd2

                string dirName = Settings.GetValue("ChangeBackupOutputDirectory");
                if (dirName == "")
                {
                    dirName = CoreData.UniGetUI_DefaultBackupDirectory;
                }

                if (!Directory.Exists(dirName))
                {
                    Directory.CreateDirectory(dirName);
                }

                string fileName = Settings.GetValue("ChangeBackupFileName");
                if (fileName == "")
                {
                    fileName = CoreTools.Translate("{pcName} installed packages", new Dictionary<string, object?> { { "pcName", Environment.MachineName } });
                }

                if (Settings.Get("EnableBackupTimestamping"))
                {
                    fileName += " " + DateTime.Now.ToString("yyyy-MM-dd HH-mm-ss");
                }

                fileName += ".json";

                string filePath = Path.Combine(dirName, fileName);
                await File.WriteAllTextAsync(filePath, BackupContents);
                HasDoneBackup = true;
                Logger.ImportantInfo("Backup saved to " + filePath);
            }
            catch (Exception ex)
            {
                Logger.Error("An error occurred while performing a backup");
                Logger.Error(ex);
            }
        }

        private async void MenuUninstall_Invoked(object sender, RoutedEventArgs args)
        {
<<<<<<< HEAD
            IPackage? package = SelectedItem;
            if (package == null) return;
=======
            Package? package = SelectedItem;
            if (package == null)
            {
                return;
            }
>>>>>>> 45fd1cd2

            ConfirmAndUninstall(package, await InstallationOptions.FromPackageAsync(package));
        }

        private async void MenuAsAdmin_Invoked(object sender, RoutedEventArgs args)
        {
<<<<<<< HEAD
            IPackage? package = SelectedItem;
            if (package == null) return;
=======
            Package? package = SelectedItem;
            if (package == null)
            {
                return;
            }

>>>>>>> 45fd1cd2
            ConfirmAndUninstall(package, await InstallationOptions.FromPackageAsync(package, elevated: true));
        }

        private async void MenuInteractive_Invoked(object sender, RoutedEventArgs args)
        {
<<<<<<< HEAD
            IPackage? package = SelectedItem;
            if (package == null) return;
=======
            Package? package = SelectedItem;
            if (package == null)
            {
                return;
            }
>>>>>>> 45fd1cd2

            ConfirmAndUninstall(package, await InstallationOptions.FromPackageAsync(package, interactive: true));
        }

        private async void MenuRemoveData_Invoked(object sender, RoutedEventArgs args)
        {
<<<<<<< HEAD
            IPackage? package = SelectedItem;
            if (package == null) return;
=======
            Package? package = SelectedItem;
            if (package == null)
            {
                return;
            }
>>>>>>> 45fd1cd2

            ConfirmAndUninstall(package, await InstallationOptions.FromPackageAsync(package, remove_data: true));
        }

        private void MenuReinstall_Invoked(object sender, RoutedEventArgs args)
        {
<<<<<<< HEAD
            IPackage? package = SelectedItem;
            if (package == null) return;
=======
            Package? package = SelectedItem;
            if (package == null)
            {
                return;
            }
>>>>>>> 45fd1cd2

            MainApp.Instance.AddOperationToList(new InstallPackageOperation(package));
        }

        private void MenuUninstallThenReinstall_Invoked(object sender, RoutedEventArgs args)
        {
<<<<<<< HEAD
            IPackage? package = SelectedItem;
            if (package == null) return;
=======
            Package? package = SelectedItem;
            if (package == null)
            {
                return;
            }
>>>>>>> 45fd1cd2

            MainApp.Instance.AddOperationToList(new UninstallPackageOperation(package, IgnoreParallelInstalls: true));
            MainApp.Instance.AddOperationToList(new InstallPackageOperation(package, IgnoreParallelInstalls: true));

        }
        private void MenuIgnorePackage_Invoked(object sender, RoutedEventArgs args)
        {
<<<<<<< HEAD
            IPackage? package = SelectedItem;
            if (package == null) return;
=======
            Package? package = SelectedItem;
            if (package == null)
            {
                return;
            }
>>>>>>> 45fd1cd2

            _ = package.AddToIgnoredUpdatesAsync();
            PEInterface.UpgradablePackagesLoader.Remove(package);
        }

        private void MenuShare_Invoked(object sender, RoutedEventArgs args)
        {
            if (PackageList.SelectedItem == null)
            {
                return;
            }

            MainApp.Instance.MainWindow.SharePackage(SelectedItem);
        }

        private void MenuDetails_Invoked(object sender, RoutedEventArgs args)
        {
            ShowDetailsForPackage(SelectedItem);
        }

        private async void MenuInstallSettings_Invoked(object sender, RoutedEventArgs e)
        {
<<<<<<< HEAD
            IPackage? package = SelectedItem;
            if (package != null && 
=======
            Package? package = SelectedItem;
            if (package != null &&
>>>>>>> 45fd1cd2
                await MainApp.Instance.MainWindow.NavigationPage.ShowInstallationSettingsForPackageAndContinue(package, OperationType.Uninstall))
            {
                ConfirmAndUninstall(package, await InstallationOptions.FromPackageAsync(package));
            }
        }
    }
}<|MERGE_RESOLUTION|>--- conflicted
+++ resolved
@@ -4,11 +4,8 @@
 using UniGetUI.Core.Logging;
 using UniGetUI.Core.SettingsEngine;
 using UniGetUI.Core.Tools;
-<<<<<<< HEAD
 using UniGetUI.Interface.SoftwarePages.UniGetUI.Interface.SoftwarePages;
-=======
 using UniGetUI.Interface.Enums;
->>>>>>> 45fd1cd2
 using UniGetUI.Interface.Widgets;
 using UniGetUI.PackageEngine;
 using UniGetUI.PackageEngine.Classes;
@@ -313,9 +310,6 @@
             {
                 // TODO: FIXME
                 Logger.Debug("Starting package backup");
-<<<<<<< HEAD
-                string BackupContents = await NewPackageBundlesPage.CreateBundle(Loader.Packages, BundleFormatType.JSON);
-=======
                 List<BundledPackage> packagestoExport = [];
                 foreach (Package package in Loader.Packages)
                 {
@@ -323,7 +317,6 @@
                 }
 
                 string BackupContents = await PackageBundlePage.GetBundleStringFromPackages(packagestoExport.ToArray(), BundleFormatType.JSON);
->>>>>>> 45fd1cd2
 
                 string dirName = Settings.GetValue("ChangeBackupOutputDirectory");
                 if (dirName == "")
@@ -363,96 +356,66 @@
 
         private async void MenuUninstall_Invoked(object sender, RoutedEventArgs args)
         {
-<<<<<<< HEAD
-            IPackage? package = SelectedItem;
-            if (package == null) return;
-=======
-            Package? package = SelectedItem;
-            if (package == null)
-            {
-                return;
-            }
->>>>>>> 45fd1cd2
+            IPackage? package = SelectedItem;
+            if (package == null)
+            {
+                return;
+            }
 
             ConfirmAndUninstall(package, await InstallationOptions.FromPackageAsync(package));
         }
 
         private async void MenuAsAdmin_Invoked(object sender, RoutedEventArgs args)
         {
-<<<<<<< HEAD
-            IPackage? package = SelectedItem;
-            if (package == null) return;
-=======
-            Package? package = SelectedItem;
-            if (package == null)
-            {
-                return;
-            }
-
->>>>>>> 45fd1cd2
+            IPackage? package = SelectedItem;
+            if (package == null)
+            {
+                return;
+            }
+
             ConfirmAndUninstall(package, await InstallationOptions.FromPackageAsync(package, elevated: true));
         }
 
         private async void MenuInteractive_Invoked(object sender, RoutedEventArgs args)
         {
-<<<<<<< HEAD
-            IPackage? package = SelectedItem;
-            if (package == null) return;
-=======
-            Package? package = SelectedItem;
-            if (package == null)
-            {
-                return;
-            }
->>>>>>> 45fd1cd2
+            IPackage? package = SelectedItem;
+            if (package == null)
+            {
+                return;
+            }
 
             ConfirmAndUninstall(package, await InstallationOptions.FromPackageAsync(package, interactive: true));
         }
 
         private async void MenuRemoveData_Invoked(object sender, RoutedEventArgs args)
         {
-<<<<<<< HEAD
-            IPackage? package = SelectedItem;
-            if (package == null) return;
-=======
-            Package? package = SelectedItem;
-            if (package == null)
-            {
-                return;
-            }
->>>>>>> 45fd1cd2
+            IPackage? package = SelectedItem;
+            if (package == null)
+            {
+                return;
+            }
 
             ConfirmAndUninstall(package, await InstallationOptions.FromPackageAsync(package, remove_data: true));
         }
 
         private void MenuReinstall_Invoked(object sender, RoutedEventArgs args)
         {
-<<<<<<< HEAD
-            IPackage? package = SelectedItem;
-            if (package == null) return;
-=======
-            Package? package = SelectedItem;
-            if (package == null)
-            {
-                return;
-            }
->>>>>>> 45fd1cd2
+            IPackage? package = SelectedItem;
+            if (package == null)
+            {
+                return;
+            }
 
             MainApp.Instance.AddOperationToList(new InstallPackageOperation(package));
         }
 
         private void MenuUninstallThenReinstall_Invoked(object sender, RoutedEventArgs args)
         {
-<<<<<<< HEAD
-            IPackage? package = SelectedItem;
-            if (package == null) return;
-=======
-            Package? package = SelectedItem;
-            if (package == null)
-            {
-                return;
-            }
->>>>>>> 45fd1cd2
+            IPackage? package = SelectedItem;
+            if (package == null)
+            {
+                return;
+            }
 
             MainApp.Instance.AddOperationToList(new UninstallPackageOperation(package, IgnoreParallelInstalls: true));
             MainApp.Instance.AddOperationToList(new InstallPackageOperation(package, IgnoreParallelInstalls: true));
@@ -460,16 +423,11 @@
         }
         private void MenuIgnorePackage_Invoked(object sender, RoutedEventArgs args)
         {
-<<<<<<< HEAD
-            IPackage? package = SelectedItem;
-            if (package == null) return;
-=======
-            Package? package = SelectedItem;
-            if (package == null)
-            {
-                return;
-            }
->>>>>>> 45fd1cd2
+            IPackage? package = SelectedItem;
+            if (package == null)
+            {
+                return;
+            }
 
             _ = package.AddToIgnoredUpdatesAsync();
             PEInterface.UpgradablePackagesLoader.Remove(package);
@@ -492,13 +450,8 @@
 
         private async void MenuInstallSettings_Invoked(object sender, RoutedEventArgs e)
         {
-<<<<<<< HEAD
-            IPackage? package = SelectedItem;
-            if (package != null && 
-=======
-            Package? package = SelectedItem;
+            IPackage? package = SelectedItem;
             if (package != null &&
->>>>>>> 45fd1cd2
                 await MainApp.Instance.MainWindow.NavigationPage.ShowInstallationSettingsForPackageAndContinue(package, OperationType.Uninstall))
             {
                 ConfirmAndUninstall(package, await InstallationOptions.FromPackageAsync(package));
