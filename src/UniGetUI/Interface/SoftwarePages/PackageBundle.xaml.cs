using Microsoft.UI.Input;
using Microsoft.UI.Xaml;
using Microsoft.UI.Xaml.Controls;
using System;
using System.Collections.Generic;
using System.Collections.ObjectModel;
using System.Data;
using System.Diagnostics;
using System.IO;
using System.Linq;
using System.Runtime.InteropServices.WindowsRuntime;
using System.Text.Json;
using System.Threading.Tasks;
using System.Xml.Serialization;
using UniGetUI.Core;
using UniGetUI.Core.Classes;
using ExternalLibraries.Pickers;
using UniGetUI.Interface.Widgets;
using UniGetUI.PackageEngine.Classes;
using UniGetUI.PackageEngine.Operations;
using Windows.UI.Core;
using UniGetUI.Core.Logging;
using UniGetUI.Core.SettingsEngine;
using UniGetUI.PackageEngine.PackageClasses;
using UniGetUI.PackageEngine.ManagerClasses.Manager;
using UniGetUI.PackageEngine.Enums;
using UniGetUI.PackageEngine.Classes.Manager.ManagerHelpers;
using UniGetUI.Core.Tools;

// To learn more about WinUI, the WinUI project structure,
// and more about our project templates, see: http://aka.ms/winui-project-info.

namespace UniGetUI.Interface
{
    public partial class PackageBundlePage : Page
    {
        public ObservableCollection<BundledPackage> Packages = new();
        public SortableObservableCollection<BundledPackage> FilteredPackages = new() { SortingSelector = (a) => (a.Package.Name) };
        protected List<PackageManager> UsedManagers = new();
        protected Dictionary<PackageManager, List<ManagerSource>> UsedSourcesForManager = new();
        protected Dictionary<PackageManager, TreeViewNode> RootNodeForManager = new();
        protected Dictionary<ManagerSource, TreeViewNode> NodesForSources = new();

        protected TranslatedTextBlock MainTitle;
        protected TranslatedTextBlock MainSubtitle;
        public ListView PackageList;
        protected ProgressBar LoadingProgressBar;
        protected MenuFlyout? ContextMenu;

        private bool Initialized = false;
        private bool AllSelected = false;
        TreeViewNode LocalPackagesNode;
        int lastSavedWidth = 0;

        public string InstantSearchSettingString = "DisableInstantSearchInstalledTab";
        public PackageBundlePage()
        {
            InitializeComponent();
            QueryBothRadio.IsChecked = true;
            QueryOptionsGroup.SelectedIndex = 2;
            MainTitle = __main_title;
            MainSubtitle = __main_subtitle;
            PackageList = __package_list;
            LoadingProgressBar = __loading_progressbar;
            LoadingProgressBar.Visibility = Visibility.Collapsed;
            LocalPackagesNode = new TreeViewNode() { Content = CoreTools.Translate("Local"), IsExpanded = false };
            Initialized = true;
            ReloadButton.Visibility = Visibility.Collapsed;
            FindButton.Click += (s, e) => { FilterPackages(QueryBlock.Text); };
            QueryBlock.TextChanged += (s, e) => { if (InstantSearchCheckbox.IsChecked == true) FilterPackages(QueryBlock.Text); };
            QueryBlock.KeyUp += (s, e) => { if (e.Key == Windows.System.VirtualKey.Enter) FilterPackages(QueryBlock.Text); };

            SourcesTreeView.Tapped += (s, e) =>
            {
                if (e.OriginalSource != null && (e.OriginalSource as FrameworkElement)?.DataContext != null)
                {
                    if ((e.OriginalSource as FrameworkElement)?.DataContext is TreeViewNode)
                    {
                        TreeViewNode? node = (e.OriginalSource as FrameworkElement)?.DataContext as TreeViewNode;
                        if (node == null)
                            return;
                        if (SourcesTreeView.SelectedNodes.Contains(node))
                            SourcesTreeView.SelectedNodes.Remove(node);
                        else
                            SourcesTreeView.SelectedNodes.Add(node);
                        FilterPackages(QueryBlock.Text.Trim());
                    }
                }
            };

            PackageList.DoubleTapped += (s, e) =>
            {
                var package = PackageList.SelectedItem as BundledPackage;
                if (package == null) return;
                _ = MainApp.Instance.MainWindow.NavigationPage.ShowPackageDetails(package.Package, OperationType.None);
            };

            PackageList.RightTapped += (s, e) =>
            {
                if (e.OriginalSource is FrameworkElement element)
                {
                    try
                    {
                        if (element.DataContext != null && element.DataContext is BundledPackage package)
                        {
                            PackageList.SelectedItem = package;
                            MenuInstallSettings.IsEnabled = MenuDetails.IsEnabled = MenuShare.IsEnabled = package.IsValid;
                            PackageContextMenu.ShowAt(PackageList, e.GetPosition(PackageList));
                        }
                    }
                    catch (Exception ex)
                    {
                        Logger.Warn(ex);
                    }
                }
            };

            PackageList.KeyUp += (s, e) =>
            {
                if (e.Key == Windows.System.VirtualKey.Enter && PackageList.SelectedItem != null)
                {
                    if (InputKeyboardSource.GetKeyStateForCurrentThread(Windows.System.VirtualKey.Menu).HasFlag(CoreVirtualKeyStates.Down))
                        (PackageList.SelectedItem as BundledPackage)?.ShowOptions(s, e);
                    else
                    {
                        var package = PackageList.SelectedItem as BundledPackage;
                        if (package == null) return;
                        _ = MainApp.Instance.MainWindow.NavigationPage.ShowPackageDetails(package.Package, OperationType.None);
                    }
                }
                else if (e.Key == Windows.System.VirtualKey.A && InputKeyboardSource.GetKeyStateForCurrentThread(Windows.System.VirtualKey.Control).HasFlag(CoreVirtualKeyStates.Down))
                {
                    if (AllSelected)
                        ClearItemSelection();
                    else
                        SelectAllItems();
                }
                else if (e.Key == Windows.System.VirtualKey.Space && PackageList.SelectedItem != null)
                {
                    var package = PackageList.SelectedItem as BundledPackage;
                    if (package == null) return;
                    package.Package.IsChecked = !package.Package.IsChecked;
                }
                else if (e.Key == Windows.System.VirtualKey.F1)
                {
                    MainApp.Instance.MainWindow.NavigationPage.ShowHelp();
                }
                else if (e.Key == Windows.System.VirtualKey.F && InputKeyboardSource.GetKeyStateForCurrentThread(Windows.System.VirtualKey.Control).HasFlag(CoreVirtualKeyStates.Down))
                {
                    QueryBlock.Focus(FocusState.Programmatic);
                }
            };

            int width = 250;
            try
            {
                width = int.Parse(Settings.GetValue("SidepanelWidthBundlesPage"));
            }
            catch
            {
                Settings.SetValue("SidepanelWidthBundlesPage", "250");
            }
            BodyGrid.ColumnDefinitions.ElementAt(0).Width = new GridLength(width);


            GenerateToolBar();
            LoadInterface();
            QueryBlock.PlaceholderText = CoreTools.Translate("Search for packages");
        }


        protected void AddPackageToSourcesList(Package package)
        {
            if (!Initialized)
                return;
            ManagerSource source = package.Source;
            if (!UsedManagers.Contains(source.Manager))
            {
                UsedManagers.Add(source.Manager);
                TreeViewNode Node;
                Node = new TreeViewNode() { Content = source.Manager.Name + "                                                                                    .", IsExpanded = false };
                SourcesTreeView.RootNodes.Add(Node);
                SourcesTreeView.SelectedNodes.Add(Node);
                RootNodeForManager.Add(source.Manager, Node);
                UsedSourcesForManager.Add(source.Manager, new List<ManagerSource>());
                SourcesPlaceholderText.Visibility = Visibility.Collapsed;
                SourcesTreeViewGrid.Visibility = Visibility.Visible;
            }

            if ((!UsedSourcesForManager.ContainsKey(source.Manager) || !UsedSourcesForManager[source.Manager].Contains(source)) && source.Manager.Capabilities.SupportsCustomSources)
            {
                UsedSourcesForManager[source.Manager].Add(source);
                TreeViewNode item = new() { Content = source.Name + "                                                                                    ." };
                NodesForSources.Add(source, item);

                if (source.IsVirtualManager)
                {
                    LocalPackagesNode.Children.Add(item);
                    if (!SourcesTreeView.RootNodes.Contains(LocalPackagesNode))
                    {
                        SourcesTreeView.RootNodes.Add(LocalPackagesNode);
                        SourcesTreeView.SelectedNodes.Add(LocalPackagesNode);
                    }
                }
                else
                    RootNodeForManager[source.Manager].Children.Add(item);
            }
        }

        private void FilterOptionsChanged(object sender, RoutedEventArgs e)
        {
            if (!Initialized)
                return;
            FilterPackages(QueryBlock.Text);
        }

        private void InstantSearchValueChanged(object sender, RoutedEventArgs e)
        {
            if (!Initialized)
                return;
            Settings.Set(InstantSearchSettingString, InstantSearchCheckbox.IsChecked == false);
        }
        private void SourcesTreeView_SelectionChanged(TreeView sender, TreeViewSelectionChangedEventArgs args)
        {
            FilterPackages(QueryBlock.Text);
        }

        /*
         * 
         * 
         *  DO NOT MODIFY THE UPPER PART OF THIS FILE
         * 
         * 
         */

        public void ClearList()
        {
            Packages.Clear();
            FilteredPackages.Clear();
            UsedManagers.Clear();
            SourcesTreeView.RootNodes.Clear();
            UsedSourcesForManager.Clear();
            RootNodeForManager.Clear();
            NodesForSources.Clear();
            LocalPackagesNode.Children.Clear();
            MainApp.Instance.MainWindow.NavigationPage.BundleBadge.Visibility = Visibility.Collapsed;
            FilterPackages("");
            BackgroundText.Text = CoreTools.AutoTranslated("No packages have been added yet");
            BackgroundText.Visibility = Visibility.Visible;
        }

        public void FilterPackages(string query, bool StillLoading = false)
        {
            if (!Initialized)
                return;

            FilteredPackages.Clear();
            List<ManagerSource> VisibleSources = new();
            List<PackageManager> VisibleManagers = new();

            if (SourcesTreeView.SelectedNodes.Count > 0)
            {
                foreach (TreeViewNode node in SourcesTreeView.SelectedNodes)
                {
                    if (NodesForSources.ContainsValue(node))
                        VisibleSources.Add(NodesForSources.First(x => x.Value == node).Key);
                    else if (RootNodeForManager.ContainsValue(node))
                        VisibleManagers.Add(RootNodeForManager.First(x => x.Value == node).Key);
                }
            }

            BundledPackage[] MatchingList;

            Func<string, string> CaseFunc;
            if (UpperLowerCaseCheckbox.IsChecked == true)
                CaseFunc = (x) => { return x; };
            else
                CaseFunc = (x) => { return x.ToLower(); };

            Func<string, string> CharsFunc;
            if (IgnoreSpecialCharsCheckbox.IsChecked == true)
                CharsFunc = (x) =>
                {
                    string temp_x = CaseFunc(x).Replace("-", "").Replace("_", "").Replace(" ", "").Replace("@", "").Replace("\t", "").Replace(".", "").Replace(",", "").Replace(":", "");
                    foreach (KeyValuePair<char, string> entry in new Dictionary<char, string>
                        {
                            {'a', "àáäâ"},
                            {'e', "èéëê"},
                            {'i', "ìíïî"},
                            {'o', "òóöô"},
                            {'u', "ùúüû"},
                            {'y', "ýÿ"},
                            {'c', "ç"},
                            {'ñ', "n"},
                        })
                    {
                        foreach (char InvalidChar in entry.Value)
                            x = x.Replace(InvalidChar, entry.Key);
                    }
                    return temp_x;
                };
            else
                CharsFunc = (x) => { return CaseFunc(x); };

            if (QueryIdRadio.IsChecked == true)
                MatchingList = Packages.Where(x => CharsFunc(x.Package.Name).Contains(CharsFunc(query))).ToArray();
            else if (QueryNameRadio.IsChecked == true)
                MatchingList = Packages.Where(x => CharsFunc(x.Package.Id).Contains(CharsFunc(query))).ToArray();
            else // QueryBothRadio.IsChecked == true
                MatchingList = Packages.Where(x => CharsFunc(x.Package.Name).Contains(CharsFunc(query)) | CharsFunc(x.Package.Id).Contains(CharsFunc(query))).ToArray();

            FilteredPackages.BlockSorting = true;
            int HiddenPackagesDueToSource = 0;
            foreach (BundledPackage match in MatchingList)
            {
                if ((VisibleManagers.Contains(match.Package.Manager) && match.Package.Manager != MainApp.Winget) || VisibleSources.Contains(match.Package.Source))
                    FilteredPackages.Add(match);
                else
                    HiddenPackagesDueToSource++;
            }
            FilteredPackages.BlockSorting = false;
            FilteredPackages.Sort();

            if (MatchingList.Count() == 0)
            {
                if (!StillLoading)
                {
                    if (Packages.Count() == 0)
                    {
                        BackgroundText.Text = SourcesPlaceholderText.Text = CoreTools.AutoTranslated("We couldn't find any package");
                        SourcesPlaceholderText.Text = CoreTools.AutoTranslated("No packages found");
                        MainSubtitle.Text = CoreTools.AutoTranslated("No packages found");
                    }
                    else
                    {
<<<<<<< HEAD
                        BackgroundText.Text = Tools.AutoTranslated("No results were found matching the input criteria");
                        SourcesPlaceholderText.Text = Tools.AutoTranslated("No packages were found");
                        MainSubtitle.Text = Tools.Translate("{0} packages were found, {1} of which match the specified filters.", Packages.Count, MatchingList.Length - HiddenPackagesDueToSource);
=======
                        BackgroundText.Text = CoreTools.AutoTranslated("No results were found matching the input criteria");
                        SourcesPlaceholderText.Text = CoreTools.AutoTranslated("No packages were found");
                        MainSubtitle.Text = CoreTools.Translate("{0} packages were found, {1} of which match the specified filters.").Replace("{0}", Packages.Count.ToString()).Replace("{1}", (MatchingList.Length - HiddenPackagesDueToSource).ToString());
>>>>>>> 05adff37
                    }
                    BackgroundText.Visibility = Visibility.Visible;
                }

            }
            else
            {
                BackgroundText.Visibility = Visibility.Collapsed;
<<<<<<< HEAD
                MainSubtitle.Text = Tools.Translate("{0} packages were found, {1} of which match the specified filters.", Packages.Count, MatchingList.Length - HiddenPackagesDueToSource);
=======
                MainSubtitle.Text = CoreTools.Translate("{0} packages were found, {1} of which match the specified filters.").Replace("{0}", Packages.Count.ToString()).Replace("{1}", (MatchingList.Length - HiddenPackagesDueToSource).ToString());
>>>>>>> 05adff37
            }
        }

        public void SortPackages(string Sorter)
        {
            if (!Initialized)
                return;

            FilteredPackages.Descending = !FilteredPackages.Descending;
            FilteredPackages.SortingSelector = (a) =>
            {
                if (a.GetType()?.GetProperty(Sorter)?.GetValue(a) == null)
                    Logger.Warn("Sorter element is null on PackageBundlePage");
                return a.GetType()?.GetProperty(Sorter)?.GetValue(a) ?? 0;
            };
            FilteredPackages.Sort();

            if (FilteredPackages.Count > 0)
                PackageList.ScrollIntoView(FilteredPackages[0]);
        }

        public void LoadInterface()
        {
            if (!Initialized)
                return;

            InstantSearchCheckbox.IsChecked = !Settings.Get(InstantSearchSettingString);
            MainTitle.Text = CoreTools.AutoTranslated("Package Bundles");
            HeaderIcon.Glyph = "\uF133";
            CheckboxHeader.Content = " ";
            NameHeader.Content = CoreTools.Translate("Package Name");
            IdHeader.Content = CoreTools.Translate("Package ID");
            VersionHeader.Content = CoreTools.Translate("Version");
            SourceHeader.Content = CoreTools.Translate("Source");

            CheckboxHeader.Click += (s, e) => { SortPackages("IsCheckedAsString"); };
            NameHeader.Click += (s, e) => { SortPackages("Name"); };
            IdHeader.Click += (s, e) => { SortPackages("Id"); };
            VersionHeader.Click += (s, e) => { SortPackages("VersionAsFloat"); };
            SourceHeader.Click += (s, e) => { SortPackages("SourceAsString"); };
        }

        public void UpdateCount()
        {
            BackgroundText.Visibility = Packages.Count == 0 ? Visibility.Visible : Visibility.Collapsed;
            MainApp.Instance.MainWindow.NavigationPage.BundleBadge.Value = Packages.Count;
            MainApp.Instance.MainWindow.NavigationPage.BundleBadge.Visibility = Packages.Count == 0 ? Visibility.Collapsed : Visibility.Visible;
        }

        public void GenerateToolBar()
        {
            if (!Initialized)
                return;
            AppBarButton InstallPackages = new();
            AppBarButton OpenBundle = new();
            AppBarButton NewBundle = new();

            AppBarButton RemoveSelected = new();

            AppBarButton ExportBundle = new();

            AppBarButton PackageDetails = new();
            AppBarButton SharePackage = new();

            AppBarButton SelectAll = new();
            AppBarButton SelectNone = new();

            AppBarButton HelpButton = new();

            ToolBar.PrimaryCommands.Add(NewBundle);
            ToolBar.PrimaryCommands.Add(OpenBundle);
            ToolBar.PrimaryCommands.Add(ExportBundle);
            ToolBar.PrimaryCommands.Add(new AppBarSeparator());
            ToolBar.PrimaryCommands.Add(InstallPackages);
            ToolBar.PrimaryCommands.Add(new AppBarSeparator());
            ToolBar.PrimaryCommands.Add(new AppBarElementContainer() { Content = new TextBlock() { HorizontalAlignment = HorizontalAlignment.Stretch } });
            ToolBar.PrimaryCommands.Add(SelectAll);
            ToolBar.PrimaryCommands.Add(SelectNone);
            ToolBar.PrimaryCommands.Add(new AppBarSeparator());
            ToolBar.PrimaryCommands.Add(RemoveSelected);
            ToolBar.PrimaryCommands.Add(new AppBarSeparator());
            ToolBar.PrimaryCommands.Add(PackageDetails);
            ToolBar.PrimaryCommands.Add(SharePackage);
            ToolBar.PrimaryCommands.Add(new AppBarSeparator());
            ToolBar.PrimaryCommands.Add(HelpButton);

            Dictionary<AppBarButton, string> Labels = new()
            { // Entries with a trailing space are collapsed
              // Their texts will be used as the tooltip
                { NewBundle,              CoreTools.Translate("New bundle") },
                { InstallPackages,        CoreTools.Translate("Install selection") },
                { OpenBundle,             CoreTools.Translate("Open existing bundle") },
                { RemoveSelected,         CoreTools.Translate("Remove selection from bundle") },
                { ExportBundle,           CoreTools.Translate("Save bundle as") },
                { PackageDetails,         " " + CoreTools.Translate("Package details") },
                { SharePackage,           " " + CoreTools.Translate("Share") },
                { SelectAll,              " " + CoreTools.Translate("Select all") },
                { SelectNone,             " " + CoreTools.Translate("Clear selection") },
                { HelpButton,             CoreTools.Translate("Help") }
            };

            foreach (AppBarButton toolButton in Labels.Keys)
            {
                toolButton.IsCompact = Labels[toolButton][0] == ' ';
                if (toolButton.IsCompact)
                    toolButton.LabelPosition = CommandBarLabelPosition.Collapsed;
                toolButton.Label = Labels[toolButton].Trim();
            }

            Dictionary<AppBarButton, string> Icons = new()
            {
                { NewBundle,              "add_to" },
                { InstallPackages,        "newversion" },
                { OpenBundle,             "openfolder" },
                { RemoveSelected,         "trash" },
                { ExportBundle,           "save" },
                { PackageDetails,         "info" },
                { SharePackage,           "share" },
                { SelectAll,              "selectall" },
                { SelectNone,             "selectnone" },
                { HelpButton,             "help" }
            };

            foreach (AppBarButton toolButton in Icons.Keys)
                toolButton.Icon = new LocalIcon(Icons[toolButton]);

            PackageDetails.Click += (s, e) =>
            { 
                var package = PackageList.SelectedItem as BundledPackage;
                if (package != null)
                    _ = MainApp.Instance.MainWindow.NavigationPage.ShowPackageDetails(package.Package, OperationType.None);
            };

            HelpButton.Click += (s, e) => { MainApp.Instance.MainWindow.NavigationPage.ShowHelp(); };

            NewBundle.Click += (s, e) =>
            {
                ClearList();
            };

            RemoveSelected.Click += (s, e) =>
            {
                foreach (BundledPackage package in FilteredPackages.ToArray())
                    if (package.IsChecked)
                    {
                        FilteredPackages.Remove(package);
                        Packages.Remove(package);
                    }
                UpdateCount();
            };

            InstallPackages.Click += async (s, e) =>
            {
                MainApp.Instance.MainWindow.ShowLoadingDialog(CoreTools.Translate("Preparing packages, please wait..."));
                foreach (BundledPackage package in FilteredPackages.ToArray())
                    if (package.IsChecked && package.IsValid)
                    {
                        // Actually import settings
                        package.InstallOptions.SaveOptionsToDisk();

                        if (package.UpdateOptions.IgnoredVersion != "")
                            await package.Package.AddToIgnoredUpdatesAsync(package.UpdateOptions.IgnoredVersion);
                        else
                            await package.Package.RemoveFromIgnoredUpdatesAsync();
                    }


                MainApp.Instance.MainWindow.HideLoadingDialog();

                foreach (BundledPackage package in FilteredPackages.ToArray())
                    if (package.IsChecked && package.IsValid)
                        MainApp.Instance.AddOperationToList(new InstallPackageOperation(package.Package));

            };

            OpenBundle.Click += (s, e) =>
            {
                ClearList();
                OpenFile();
            };

            ExportBundle.Click += (s, e) =>
            {
                SaveFile();
            };

            SharePackage.Click += (s, e) =>
            {
                var package = PackageList.SelectedItem as BundledPackage;
                if (package != null)
                    MainApp.Instance.MainWindow.SharePackage(package.Package);
            };

            SelectAll.Click += (s, e) => { SelectAllItems(); };
            SelectNone.Click += (s, e) => { ClearItemSelection(); };

        }

        private void MenuRemoveFromList_Invoked(object sender, RoutedEventArgs args)
        {
            var package = PackageList.SelectedItem as BundledPackage;
            if (!Initialized || package == null)
                return;
            package.RemoveFromList(sender, args);

        }

        private void MenuShare_Invoked(object sender, RoutedEventArgs args)
        {
            var package = PackageList.SelectedItem as BundledPackage;
            if (!Initialized || package == null || !package.IsValid)
                return;
            MainApp.Instance.MainWindow.SharePackage(package.Package);
        }

        private void MenuDetails_Invoked(object sender, RoutedEventArgs args)
        {
            var package = PackageList.SelectedItem as BundledPackage;
            if (!Initialized || package == null || !package.IsValid)
                return;
            _ = MainApp.Instance.MainWindow.NavigationPage.ShowPackageDetails(package.Package, OperationType.None);
        }


        private void SelectAllSourcesButton_Click(object sender, RoutedEventArgs e)
        {
            SourcesTreeView.SelectAll();
        }

        private void ClearSourceSelectionButton_Click(object sender, RoutedEventArgs e)
        {
            SourcesTreeView.SelectedItems.Clear();
            FilterPackages(QueryBlock.Text.Trim());
        }

        private void MenuInstallSettings_Invoked(object sender, RoutedEventArgs e)
        {
            var package = PackageList.SelectedItem as BundledPackage;
            if (package?.Package != null)
                package.ShowOptions(sender, e);
        }

        private void SelectAllItems()
        {
            foreach (BundledPackage package in FilteredPackages.ToArray())
                package.IsChecked = true;
            AllSelected = true;
        }

        private void ClearItemSelection()
        {
            foreach (BundledPackage package in FilteredPackages.ToArray())
                package.IsChecked = false;
            AllSelected = false;
        }

        public async Task AddPackages(IEnumerable<Package> packages)
        {
            MainApp.Instance.MainWindow.ShowLoadingDialog(CoreTools.Translate("Preparing packages, please wait..."));
            List<BundledPackage> bundled = new();
            foreach (Package pkg in packages)
            {
                if (pkg.Source.IsVirtualManager)
                    bundled.Add(new InvalidBundledPackage(pkg));
                else
                    bundled.Add(await BundledPackage.FromPackageAsync(pkg));
            }

            foreach (BundledPackage pkg in bundled)
                AddPackage(pkg);
            MainApp.Instance.MainWindow.HideLoadingDialog();

        }

        public void AddPackage(BundledPackage package)
        {
            Packages.Add(package);
            AddPackageToSourcesList(package.Package);
            BackgroundText.Visibility = Packages.Count == 0 ? Visibility.Visible : Visibility.Collapsed;
            MainApp.Instance.MainWindow.NavigationPage.BundleBadge.Value = Packages.Count;
            MainApp.Instance.MainWindow.NavigationPage.BundleBadge.Visibility = Packages.Count == 0 ? Visibility.Collapsed : Visibility.Visible;
            FilterPackages(QueryBlock.Text.Trim());
        }


        public async void OpenFile()
        {
            try
            {
                // Select file
                FileOpenPicker picker = new(MainApp.Instance.MainWindow.GetWindowHandle());
                string file = picker.Show(new List<string>() { "*.json", "*.yaml", "*.xml" });
                if (file == String.Empty)
                    return;

                MainApp.Instance.MainWindow.ShowLoadingDialog(CoreTools.Translate("Loading packages, please wait..."));

                // Read file
                BundleFormatType formatType;
                if (file.Split('.')[^1].ToLower() == "yaml")
                    formatType = BundleFormatType.YAML;
                else if (file.Split('.')[^1].ToLower() == "xml")
                    formatType = BundleFormatType.XML;
                else
                    formatType = BundleFormatType.JSON;

                string fileContent = await File.ReadAllTextAsync(file);

                // Import packages to list
                await AddPackagesFromBundleString(fileContent, formatType);

                MainApp.Instance.MainWindow.HideLoadingDialog();

            }
            catch (Exception ex)
            {
                Logger.Error("Could not load packages from a file");
                Logger.Error(ex);
                MainApp.Instance.MainWindow.HideLoadingDialog();
            }
        }
        public async Task AddPackagesFromBundleString(string content, BundleFormatType format)
        {
            // Deserialize data
            SerializableBundle_v1? DeserializedData;
            if (format == BundleFormatType.JSON)
            {
                DeserializedData = JsonSerializer.Deserialize<SerializableBundle_v1>(content);
            }
            else if (format == BundleFormatType.YAML)
            {
                YamlDotNet.Serialization.IDeserializer deserializer = new YamlDotNet.Serialization.DeserializerBuilder()
                    .Build();
                DeserializedData = deserializer.Deserialize<SerializableBundle_v1>(content);
            }
            else
            {
                string tempfile = Path.GetTempFileName();
                await File.WriteAllTextAsync(tempfile, content);
                StreamReader reader = new(tempfile);
                XmlSerializer serializer = new(typeof(SerializableBundle_v1));
                DeserializedData = serializer.Deserialize(reader) as SerializableBundle_v1;
                reader.Close();
                File.Delete(tempfile);
            }

            if (DeserializedData == null)
                throw new Exception($"Deserialized data was null for content {content} and format {format}");

            // Load individual packages
            Dictionary<DeserializedPackageStatus, List<string>> InvalidPackages = new()
            {
                {DeserializedPackageStatus.ManagerNotFound, new List<string>() },
                {DeserializedPackageStatus.ManagerNotEnabled, new List<string>() },
                {DeserializedPackageStatus.ManagerNotReady, new List<string>() },
                {DeserializedPackageStatus.SourceNotFound, new List<string>() },
            };

            // Get a list of all managers
            Dictionary<string, PackageManager> ManagerSourceReference = new();
            foreach (PackageManager manager in MainApp.Instance.PackageManagerList)
            {
                ManagerSourceReference.Add(manager.Name, manager);
            }

            foreach (SerializableValidPackage_v1 DeserializedPackage in DeserializedData.packages)
            {
                // Check if the manager exists
                if (!ManagerSourceReference.ContainsKey(DeserializedPackage.ManagerName))
                {
                    AddPackage(new InvalidBundledPackage(DeserializedPackage.Name, DeserializedPackage.Id, DeserializedPackage.Version, DeserializedPackage.Source, DeserializedPackage.ManagerName));
                    continue;
                }
                PackageManager PackageManager = ManagerSourceReference[DeserializedPackage.ManagerName];

                // Handle a disabled manager
                if (!PackageManager.IsEnabled())
                {
                    AddPackage(new InvalidBundledPackage(DeserializedPackage.Name, DeserializedPackage.Id, DeserializedPackage.Version, DeserializedPackage.Source, DeserializedPackage.ManagerName));
                    continue;
                }
                // Handle a nonworking manager
                if (!PackageManager.Status.Found)
                {
                    AddPackage(new InvalidBundledPackage(DeserializedPackage.Name, DeserializedPackage.Id, DeserializedPackage.Version, DeserializedPackage.Source, DeserializedPackage.ManagerName));
                    continue;
                }

                ManagerSource? Source = PackageManager.Properties.DefaultSource;

                if (PackageManager.Capabilities.SupportsCustomSources)
                {
                    // Check if the source exists
                    string SourceName = DeserializedPackage.Source.Split(':')[^1].Trim();
                    Source = PackageManager.GetSourceIfExists(SourceName);

                    if (Source == null)
                    {
                        AddPackage(new InvalidBundledPackage(DeserializedPackage.Name, DeserializedPackage.Id, DeserializedPackage.Version, DeserializedPackage.Source, DeserializedPackage.ManagerName));
                        continue;
                    }
                }

                Package package = new(DeserializedPackage.Name, DeserializedPackage.Id, DeserializedPackage.Version, Source, PackageManager);

                InstallationOptions InstallOptions = InstallationOptions.FromSerialized(DeserializedPackage.InstallationOptions, package);
                SerializableUpdatesOptions_v1 UpdateOptions = DeserializedPackage.Updates;

                BundledPackage newPackage = new(package, InstallOptions, UpdateOptions);
                AddPackage(newPackage);
            }
        }

        public async static Task<string> GetBundleStringFromPackages(BundledPackage[] packages, BundleFormatType formatType = BundleFormatType.JSON)
        {
            SerializableBundle_v1 exportable = new();
            foreach (BundledPackage package in packages)
                if (!package.IsValid)
                    exportable.incompatible_packages.Add(package.AsSerializable_Incompatible());
                else
                    exportable.packages.Add(package.AsSerializable());

            Logger.Debug("Finished loading serializable objects. Serializing with format " + formatType.ToString());
            string ExportableData;

            if (formatType == BundleFormatType.JSON)
                ExportableData = JsonSerializer.Serialize<SerializableBundle_v1>(exportable, new JsonSerializerOptions() { WriteIndented = true });
            else if (formatType == BundleFormatType.YAML)
            {
                YamlDotNet.Serialization.ISerializer serializer = new YamlDotNet.Serialization.SerializerBuilder()
                    .Build();
                ExportableData = serializer.Serialize(exportable);
            }
            else
            {
                string tempfile = Path.GetTempFileName();
                StreamWriter writer = new(tempfile);
                XmlSerializer serializer = new(typeof(SerializableBundle_v1));
                serializer.Serialize(writer, exportable);
                writer.Close();
                ExportableData = await File.ReadAllTextAsync(tempfile);
                File.Delete(tempfile);

            }

            Logger.Debug("Serialization finished successfully");

            return ExportableData;
        }
        public async void SaveFile()
        {
            try
            {
                // Get file 
                // Save file
                string file = (new FileSavePicker(MainApp.Instance.MainWindow.GetWindowHandle())).Show(new List<string>() { "*.json", "*.yaml", "*.xml" }, CoreTools.Translate("Package bundle") + ".json");
                if (file != String.Empty)
                {
                    // Loading dialog
                    MainApp.Instance.MainWindow.ShowLoadingDialog(CoreTools.Translate("Saving packages, please wait..."));

                    List<BundledPackage> packages = new();
                    foreach (BundledPackage package in Packages)
                        packages.Add(package);

                    // Select appropriate format
                    BundleFormatType formatType;
                    if (file.Split('.')[^1].ToLower() == "yaml")
                        formatType = BundleFormatType.YAML;
                    else if (file.Split('.')[^1].ToLower() == "xml")
                        formatType = BundleFormatType.XML;
                    else
                        formatType = BundleFormatType.JSON;

                    // Save serialized data
                    await File.WriteAllTextAsync(file, await GetBundleStringFromPackages(packages.ToArray(), formatType));

                    MainApp.Instance.MainWindow.HideLoadingDialog();

                    // Launch file
                    Process.Start(new ProcessStartInfo()
                    {
                        FileName = "explorer.exe",
                        Arguments = @$"/select, ""{file}"""
                    });

                }
            }
            catch (Exception ex)
            {
                MainApp.Instance.MainWindow.HideLoadingDialog();
                Logger.Error("An error occurred when saving packages to a file");
                Logger.Error(ex);
            }
        }
        private void SidepanelWidth_SizeChanged(object sender, SizeChangedEventArgs e)
        {
            if (e.NewSize.Width == ((int)(e.NewSize.Width / 10)) || e.NewSize.Width == 25)
                return;

            lastSavedWidth = ((int)(e.NewSize.Width / 10));
            Settings.SetValue("SidepanelWidthBundlesPage", ((int)e.NewSize.Width).ToString());
            foreach (UIElement control in SidePanelGrid.Children)
            {
                control.Visibility = e.NewSize.Width > 20 ? Visibility.Visible : Visibility.Collapsed;
            }
        }


    }
}<|MERGE_RESOLUTION|>--- conflicted
+++ resolved
@@ -333,15 +333,9 @@
                     }
                     else
                     {
-<<<<<<< HEAD
-                        BackgroundText.Text = Tools.AutoTranslated("No results were found matching the input criteria");
-                        SourcesPlaceholderText.Text = Tools.AutoTranslated("No packages were found");
-                        MainSubtitle.Text = Tools.Translate("{0} packages were found, {1} of which match the specified filters.", Packages.Count, MatchingList.Length - HiddenPackagesDueToSource);
-=======
                         BackgroundText.Text = CoreTools.AutoTranslated("No results were found matching the input criteria");
                         SourcesPlaceholderText.Text = CoreTools.AutoTranslated("No packages were found");
-                        MainSubtitle.Text = CoreTools.Translate("{0} packages were found, {1} of which match the specified filters.").Replace("{0}", Packages.Count.ToString()).Replace("{1}", (MatchingList.Length - HiddenPackagesDueToSource).ToString());
->>>>>>> 05adff37
+                        MainSubtitle.Text = CoreTools.Translate("{0} packages were found, {1} of which match the specified filters.", Packages.Count, MatchingList.Length - HiddenPackagesDueToSource);
                     }
                     BackgroundText.Visibility = Visibility.Visible;
                 }
@@ -350,11 +344,7 @@
             else
             {
                 BackgroundText.Visibility = Visibility.Collapsed;
-<<<<<<< HEAD
-                MainSubtitle.Text = Tools.Translate("{0} packages were found, {1} of which match the specified filters.", Packages.Count, MatchingList.Length - HiddenPackagesDueToSource);
-=======
-                MainSubtitle.Text = CoreTools.Translate("{0} packages were found, {1} of which match the specified filters.").Replace("{0}", Packages.Count.ToString()).Replace("{1}", (MatchingList.Length - HiddenPackagesDueToSource).ToString());
->>>>>>> 05adff37
+                MainSubtitle.Text = CoreTools.Translate("{0} packages were found, {1} of which match the specified filters.", Packages.Count, MatchingList.Length - HiddenPackagesDueToSource);
             }
         }
 
