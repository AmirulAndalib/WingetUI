--- conflicted
+++ resolved
@@ -71,19 +71,11 @@
         }
 
         protected AbstractPackageLoader Loader;
-<<<<<<< HEAD
-        public ObservablePackageCollection FilteredPackages = new();
-        protected List<IPackageManager> UsedManagers = new();
-        protected Dictionary<IPackageManager, List<IManagerSource>> UsedSourcesForManager = new();
-        protected Dictionary<IPackageManager, TreeViewNode> RootNodeForManager = new();
-        protected Dictionary<IManagerSource, TreeViewNode> NodesForSources = new();
-=======
         public ObservablePackageCollection FilteredPackages = [];
-        protected List<PackageManager> UsedManagers = [];
-        protected Dictionary<PackageManager, List<ManagerSource>> UsedSourcesForManager = [];
-        protected Dictionary<PackageManager, TreeViewNode> RootNodeForManager = [];
-        protected Dictionary<ManagerSource, TreeViewNode> NodesForSources = [];
->>>>>>> 45fd1cd2
+        protected List<IPackageManager> UsedManagers = [];
+        protected Dictionary<IPackageManager, List<IManagerSource>> UsedSourcesForManager = [];
+        protected Dictionary<IPackageManager, TreeViewNode> RootNodeForManager = [];
+        protected Dictionary<IManagerSource, TreeViewNode> NodesForSources = [];
         private readonly TreeViewNode LocalPackagesNode;
         public InfoBadge? ExternalCountBadge;
 
@@ -332,12 +324,8 @@
             }
             else
             {
-<<<<<<< HEAD
                 foreach (IPackage package in Loader.Packages)
-=======
-                foreach (Package package in Loader.Packages)
-                {
->>>>>>> 45fd1cd2
+                {
                     AddPackageToSourcesList(package);
                 }
             }
@@ -417,11 +405,7 @@
                 }
 
                 RootNodeForManager.Add(source.Manager, Node);
-<<<<<<< HEAD
-                UsedSourcesForManager.Add(source.Manager, new List<IManagerSource>());
-=======
                 UsedSourcesForManager.Add(source.Manager, []);
->>>>>>> 45fd1cd2
                 SourcesPlaceholderText.Visibility = Visibility.Collapsed;
                 SourcesTreeViewGrid.Visibility = Visibility.Visible;
             }
@@ -500,13 +484,8 @@
         {
             FilteredPackages.Clear();
 
-<<<<<<< HEAD
-            List<IManagerSource> VisibleSources = new();
-            List<IPackageManager> VisibleManagers = new();
-=======
-            List<ManagerSource> VisibleSources = [];
-            List<PackageManager> VisibleManagers = [];
->>>>>>> 45fd1cd2
+            List<IManagerSource> VisibleSources = [];
+            List<IPackageManager> VisibleManagers = [];
 
             if (SourcesTreeView.SelectedNodes.Count > 0)
             {
@@ -678,13 +657,8 @@
             SourcesTreeView.SelectedItems.Clear();
             FilterPackages();
         }
-<<<<<<< HEAD
         
         protected async void ShowDetailsForPackage(IPackage? package)
-=======
-
-        protected async void ShowDetailsForPackage(Package? package)
->>>>>>> 45fd1cd2
         {
             if (package == null)
             {
@@ -694,13 +668,8 @@
             Logger.Warn(PAGE_ROLE.ToString());
             await MainApp.Instance.MainWindow.NavigationPage.ShowPackageDetails(package, PAGE_ROLE);
         }
-<<<<<<< HEAD
         
         protected void SharePackage(IPackage? package)
-=======
-
-        protected void SharePackage(Package? package)
->>>>>>> 45fd1cd2
         {
             if (package == null)
             {
@@ -709,13 +678,8 @@
 
             MainApp.Instance.MainWindow.SharePackage(package);
         }
-<<<<<<< HEAD
         
         protected async void ShowInstallationOptionsForPackage(IPackage? package)
-=======
-
-        protected async void ShowInstallationOptionsForPackage(Package? package)
->>>>>>> 45fd1cd2
         {
             if (package == null)
             {
@@ -768,11 +732,6 @@
 
         private void PackageItemContainer_RightTapped(object sender, RightTappedRoutedEventArgs e)
         {
-<<<<<<< HEAD
-            PackageItemContainer? container = (sender as PackageItemContainer);
-            if (container is null) return;
-            if (container.Package is null) return;
-=======
             if (sender is not PackageItemContainer container)
             {
                 return;
@@ -783,7 +742,6 @@
                 return;
             }
 
->>>>>>> 45fd1cd2
             PackageList.Select(container.Wrapper.Index);
             WhenShowingContextMenu(container.Package);
         }
@@ -801,13 +759,8 @@
 
         private void PackageItemContainer_KeyUp(object sender, KeyRoutedEventArgs e)
         {
-<<<<<<< HEAD
             IPackage? package = (sender as PackageItemContainer)?.Package;
             
-=======
-            Package? package = (sender as PackageItemContainer)?.Package;
-
->>>>>>> 45fd1cd2
             bool IS_CONTROL_PRESSED = InputKeyboardSource.GetKeyStateForCurrentThread(VirtualKey.Control).HasFlag(CoreVirtualKeyStates.Down);
             bool IS_SHIFT_PRESSED = InputKeyboardSource.GetKeyStateForCurrentThread(VirtualKey.Shift).HasFlag(CoreVirtualKeyStates.Down);
             bool IS_ALT_PRESSED = InputKeyboardSource.GetKeyStateForCurrentThread(VirtualKey.LeftMenu).HasFlag(CoreVirtualKeyStates.Down);
