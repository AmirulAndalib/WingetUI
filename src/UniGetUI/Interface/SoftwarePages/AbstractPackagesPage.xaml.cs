--- conflicted
+++ resolved
@@ -110,17 +110,8 @@
         protected Func<int, int, string> FoundPackages_SubtitleText_Base = (a, b) => CoreTools.Translate("{0} packages were found, {1} of which match the specified filters.", a, b);
         protected string NoMatches_SubtitleText
         {
-<<<<<<< HEAD
-            get
-            {
-                return CoreTools.Translate("{0} packages were found, {1} of which match the specified filters.",
-                        Packages.Count, FilteredPackages.Count())
-                        + " " + (SHOW_LAST_CHECKED_TIME? CoreTools.Translate("(Last checked: {0})", LastPackageLoadTime.ToString()): "");
-            }
-=======
             get => FoundPackages_SubtitleText_Base(Loader.Packages.Count(), FilteredPackages.Count()) +
                (SHOW_LAST_CHECKED_TIME? " " + CoreTools.Translate("(Last checked: {0})", LastPackageLoadTime.ToString()): "");
->>>>>>> 63e12758
         }
         protected string FoundPackages_SubtitleText { get => NoMatches_SubtitleText; }
 
