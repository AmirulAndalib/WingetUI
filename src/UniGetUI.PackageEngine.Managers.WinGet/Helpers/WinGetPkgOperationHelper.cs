--- conflicted
+++ resolved
@@ -158,11 +158,6 @@
             return OperationVeredict.Failure;
         }
 
-<<<<<<< HEAD
-        if (uintCode == 0x8A15002B)
-        {
-            IgnoredUpdatesDatabase.Add(IgnoredUpdatesDatabase.GetIgnoredIdForPackage(package), package.Version);
-=======
         if (uintCode is 0x8A15002B)
         {
             if (Settings.Get("IgnoreUpdatesNotApplicable")) {
@@ -170,7 +165,6 @@
                 IgnoredUpdatesDatabase.Add(IgnoredUpdatesDatabase.GetIgnoredIdForPackage(package), package.VersionString);
                 return OperationVeredict.Success;
             }
->>>>>>> 37aefa4c
             return OperationVeredict.Failure;
         }
 
@@ -199,12 +193,6 @@
             return OperationVeredict.AutoRetry;
         }
 
-        if (uintCode == 0x8A150014 && operation is OperationType.Uninstall)
-        {
-            // Application not found
-            return OperationVeredict.Success;
-        }
-
         return OperationVeredict.Failure;
     }
 
