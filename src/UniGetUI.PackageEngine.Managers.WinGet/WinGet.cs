using System.Diagnostics;
using System.Runtime.InteropServices;
using System.Text;
using UniGetUI.Core.Data;
using UniGetUI.Core.Logging;
using UniGetUI.Core.SettingsEngine;
using UniGetUI.Core.Tools;
using UniGetUI.PackageEngine.Classes.Manager;
using UniGetUI.Interface.Enums;
using UniGetUI.PackageEngine.Classes.Manager.Classes;
using UniGetUI.PackageEngine.Classes.Manager.ManagerHelpers;
using UniGetUI.PackageEngine.Enums;
using UniGetUI.PackageEngine.Interfaces;
using UniGetUI.PackageEngine.ManagerClasses.Manager;
using UniGetUI.PackageEngine.PackageClasses;
using UniGetUI.PackageEngine.ManagerClasses.Classes;

namespace UniGetUI.PackageEngine.Managers.WingetManager
{
    public class WinGet : PackageManager
    {
        public static new string[] FALSE_PACKAGE_NAMES = ["", "e(s)", "have", "the", "Id"];
        public static new string[] FALSE_PACKAGE_IDS = ["", "e(s)", "have", "an", "'winget", "pin'", "have", "an", "Version"];
        public static new string[] FALSE_PACKAGE_VERSIONS = ["", "have", "an", "'winget", "pin'", "have", "an", "Version"];
        public LocalWingetSource LocalPcSource { get; set; }
        public LocalWingetSource AndroidSubsystemSource { get; set; }
        public LocalWingetSource SteamSource { get; set; }
        public LocalWingetSource UbisoftConnectSource { get; set; }
        public LocalWingetSource GOGSource { get; set; }
        public LocalWingetSource MicrosoftStoreSource { get; set; }

        public readonly string PowerShellPath;
        public readonly string PowerShellPromptArgs;
        public readonly string PowerShellInlineArgs;
        public string WinGetBundledPath;

        public WinGet()
        {
            PowerShellPath = Path.Join(Environment.SystemDirectory, "windowspowershell\\v1.0\\powershell.exe");
            PowerShellPromptArgs = "-ExecutionPolicy Bypass -NoLogo -NoProfile";
            PowerShellInlineArgs = "-ExecutionPolicy Bypass -NoLogo -NoProfile -NonInteractive";

            WinGetBundledPath = Path.Join(CoreData.UniGetUIExecutableDirectory, "winget-cli_x64", "winget.exe");

            Dependencies = [
                new ManagerDependency(
                    "WinGet PowerShell Module",
                    PowerShellPath,
                    PowerShellPromptArgs + " -Command \"& {Install-Module -Name Microsoft.WinGet.Client -Force -Confirm:$false -Scope CurrentUser; if($error.count -ne 0){pause}}\"",
                    "Install-Module -Name Microsoft.WinGet.Client -Scope CurrentUser",
                    async () =>
                    {
                        if (!Settings.Get("ForceUsePowerShellModules") || Settings.Get("ForceLegacyBundledWinGet"))
                        {
                            Logger.ImportantInfo("Microsoft.Powershell.Client detection has been forcefully skipped as the module is not required on the current context");
                            return true;
                        }

                        Process p = new()
                        {
                            StartInfo = new ProcessStartInfo
                            {
                                FileName = PowerShellPath,
                                Arguments = PowerShellPromptArgs,
                                RedirectStandardInput = true,
                                CreateNoWindow = true
                            },
                        };
                        p.Start();
                        await p.StandardInput.WriteAsync("if(Get-Module -ListAvailable -Name \"Microsoft.WinGet.Client\"){exit 0}Else{exit 1}");
                        p.StandardInput.Close();
                        await p.WaitForExitAsync();
                        return p.ExitCode == 0;
                     })
            ];

            Capabilities = new ManagerCapabilities
            {
                CanRunAsAdmin = true,
                CanSkipIntegrityChecks = true,
                CanRunInteractively = true,
                SupportsCustomVersions = true,
                SupportsCustomArchitectures = true,
                SupportedCustomArchitectures = [Architecture.X86, Architecture.X64, Architecture.Arm64],
                SupportsCustomScopes = true,
                SupportsCustomLocations = true,
                SupportsCustomSources = true,
                SupportsCustomPackageIcons = true,
                SupportsCustomPackageScreenshots = true,
<<<<<<< HEAD
                Sources = new ManagerSource.Capabilities
=======
                Sources = new SourceCapabilities()
>>>>>>> ab8634cd
                {
                    KnowsPackageCount = false,
                    KnowsUpdateDate = true,
                    MustBeInstalledAsAdmin = true,
                }
            };

            Properties = new ManagerProperties
            {
                Name = "Winget",
                DisplayName = "WinGet",
                Description = CoreTools.Translate("Microsoft's official package manager. Full of well-known and verified packages<br>Contains: <b>General Software, Microsoft Store apps</b>"),
                IconId = IconType.WinGet,
                ColorIconId = "winget_color",
                ExecutableFriendlyName = "winget.exe",
                InstallVerb = "install",
                UninstallVerb = "uninstall",
                UpdateVerb = "update",
                ExecutableCallArgs = "",
                KnownSources = [ new ManagerSource(this, "winget", new Uri("https://cdn.winget.microsoft.com/cache")),
                                 new ManagerSource(this, "msstore", new Uri("https://storeedgefd.dsx.mp.microsoft.com/v9.0")) ],
                DefaultSource = new ManagerSource(this, "winget", new Uri("https://cdn.winget.microsoft.com/cache"))
            };

            SourceProvider = new WinGetSourceProvider(this);
            PackageDetailsProvider = new WinGetPackageDetailsProvider(this);

            LocalPcSource = new LocalWingetSource(this, CoreTools.Translate("Local PC"), IconType.LocalPc);
            AndroidSubsystemSource = new(this, CoreTools.Translate("Android Subsystem"), IconType.Android);
            SteamSource = new(this, "Steam", IconType.Steam);
            UbisoftConnectSource = new(this, "Ubisoft Connect", IconType.UPlay);
            GOGSource = new(this, "GOG", IconType.GOG);
            MicrosoftStoreSource = new(this, "Microsoft Store", IconType.MsStore);
        }

        protected override async Task<Package[]> FindPackages_UnSafe(string query)
        {
            return await Task.Run(() => WinGetHelper.Instance.FindPackages_UnSafe(this, query).GetAwaiter().GetResult());
        }

        protected override async Task<Package[]> GetAvailableUpdates_UnSafe()
        {
            return await Task.Run(() => WinGetHelper.Instance.GetAvailableUpdates_UnSafe(this).GetAwaiter().GetResult());
        }

        protected override async Task<Package[]> GetInstalledPackages_UnSafe()
        {
            return await Task.Run(() => WinGetHelper.Instance.GetInstalledPackages_UnSafe(this).GetAwaiter().GetResult());
        }

        public ManagerSource GetLocalSource(string id)
        {
            try
            {
                // Check if source is android
                bool AndroidValid = true;
                foreach (char c in id)
                {
                    if (!"abcdefghijklmnopqrstuvwxyz.".Contains(c))
                    {
                        AndroidValid = false;
                        break;
                    }
                }

                if (AndroidValid && id.Count(x => x == '.') >= 2)
                {
                    return AndroidSubsystemSource;
                }

                // Check if source is Steam
                if ((id == "Steam" || id.Contains("Steam App ")) && id.Split("Steam App").Length >= 2 && !id.Split("Steam App")[1].Trim().Any(x => !"1234567890".Contains(x)))
                {
                    return SteamSource;
                }

                // Check if source is Ubisoft Connect
                if (id == "Uplay" || (id.Contains("Uplay Install ") && id.Split("Uplay Install").Length >= 2 && !id.Split("Uplay Install")[1].Trim().Any(x => !"1234567890".Contains(x))))
                {
                    return UbisoftConnectSource;
                }

                // Check if source is GOG
                if (id.EndsWith("_is1") && !id.Split("_is1")[0].Any(x => !"1234567890".Contains(x)))
                {
                    return GOGSource;
                }

                // Check if source is Microsoft Store
                if (id.Count(x => x == '_') == 1 && (id.Split('_')[^1].Length == 14 | id.Split('_')[^1].Length == 13))
                {
                    return MicrosoftStoreSource;
                }

                // Otherwise, Source is Local PC
                return LocalPcSource;
            }
            catch (Exception ex)
            {
                Logger.Warn($"Could not parse local source for package {id}");
                Logger.Warn(ex);
                return LocalPcSource;
            }
        }

        public override string[] GetInstallParameters(IPackage package, IInstallationOptions options)
        {
            List<string> parameters = GetUninstallParameters(package, options).ToList();
            parameters[0] = Properties.InstallVerb;

            parameters.Add("--accept-package-agreements");

            if (options.SkipHashCheck)
            {
                parameters.Add("--ignore-security-hash");
            }

            if (options.CustomInstallLocation != "")
            {
                parameters.Add("--location"); parameters.Add($"\"{options.CustomInstallLocation}\"");
            }

            parameters.AddRange(options.Architecture switch
                {
                    Architecture.X86 => ["--architecture", "x86"],
                    Architecture.X64 => ["--architecture", "x64"],
                    Architecture.Arm64 => ["--architecture", "arm64"],
                    _ => []
                }
            );
            return parameters.ToArray();
        }
        public override string[] GetUpdateParameters(IPackage package, IInstallationOptions options)
        {
            if (package.Name.Contains("64-bit") || package.Id.ToLower().Contains("x64"))
            {
                options.Architecture = Architecture.X64;
            }
            else if (package.Name.Contains("32-bit") || package.Id.ToLower().Contains("x86"))
            {
                options.Architecture = Architecture.X86;
            }

            string[] parameters = GetInstallParameters(package, options);
            parameters[0] = Properties.UpdateVerb;
            List<string> p = parameters.ToList();
            p.Add("--force");
            p.Add("--include-unknown");
            parameters = p.ToArray();
            return parameters;
        }

        public override string[] GetUninstallParameters(IPackage package, IInstallationOptions options)
        {
            List<string> parameters = [Properties.UninstallVerb, "--id", $"\"{package.Id}\"", "--exact"];
            if (!package.Source.IsVirtualManager)
            {
                parameters.AddRange(["--source", package.Source.Name]);
            }

            parameters.Add("--accept-source-agreements");

            parameters.AddRange(options.InstallationScope switch
                {
                    PackageScope.Local => ["--scope", "user"],
                    PackageScope.Global => ["--scope", "machine"],
                    _ => []
                }
            );

            if (!package.IsUpgradable && options.Version != "")
            {
                parameters.AddRange(["--version", $"\"{options.Version}\"", "--force"]);
            }
            else if (!package.IsUpgradable && package.Version != "Unknown")
            {
                parameters.AddRange(["--version", $"\"{package.Version}\""]);
            }

            if (options.InteractiveInstallation)
            {
                parameters.Add("--interactive");
            }
            else
            {
                parameters.AddRange(["--silent", "--disable-interactivity"]);
            }

            parameters.AddRange(options.CustomParameters);

            return parameters.ToArray();
        }

        public override OperationVeredict GetInstallOperationVeredict(IPackage package, IInstallationOptions options, int ReturnCode, string[] Output)
        {
            string output_string = string.Join("\n", Output);

            if (ReturnCode == -1978334967) // Use https://www.rapidtables.com/convert/number/hex-to-decimal.html for easy UInt(hex) to Int(dec) conversion
            {
                return OperationVeredict.Succeeded; // TODO: Needs restart
            }

            if (ReturnCode == -1978335215)
            {
                return OperationVeredict.Failed; // TODO: Needs skip checksum
            }

            if (output_string.Contains("No applicable upgrade found") || output_string.Contains("No newer package versions are available from the configured sources"))
            {
                return OperationVeredict.Succeeded;
            }
            return ReturnCode == 0 ? OperationVeredict.Succeeded : OperationVeredict.Failed;
        }

        public override OperationVeredict GetUpdateOperationVeredict(IPackage package, IInstallationOptions options, int ReturnCode, string[] Output)
        {
            return GetInstallOperationVeredict(package, options, ReturnCode, Output);
        }

        public override OperationVeredict GetUninstallOperationVeredict(IPackage package, IInstallationOptions options, int ReturnCode, string[] Output)
        {
            string output_string = string.Join("\n", Output);

            if (output_string.Contains("1603") || output_string.Contains("0x80070005") || output_string.Contains("Access is denied"))
            {
                options.RunAsAdministrator = true;
                return OperationVeredict.AutoRetry;
            }

            return ReturnCode == 0 ? OperationVeredict.Succeeded : OperationVeredict.Failed;
        }

        protected override async Task<ManagerStatus> LoadManager()
        {
            ManagerStatus status = new();

            bool FORCE_BUNDLED = Settings.Get("ForceLegacyBundledWinGet");

            Tuple<bool, string> which_res = await CoreTools.Which("winget.exe");
            status.ExecutablePath = which_res.Item2;
            status.Found = which_res.Item1;

            if (!status.Found)
            {
                Logger.Error("User does not have WinGet installed");
                FORCE_BUNDLED = true;
            }

            if (FORCE_BUNDLED)
            {
                status.ExecutablePath = WinGetBundledPath;
                status.Found = File.Exists(WinGetBundledPath);
            }

            if (!status.Found)
            {
                return status;
            }

            Process process = new()
            {
                StartInfo = new ProcessStartInfo
                {
                    FileName = status.ExecutablePath,
                    Arguments = Properties.ExecutableCallArgs + " --version",
                    UseShellExecute = false,
                    RedirectStandardOutput = true,
                    RedirectStandardError = true,
                    CreateNoWindow = true,
                    StandardOutputEncoding = Encoding.UTF8,
                    StandardErrorEncoding = Encoding.UTF8
                }
            };
            process.Start();
            status.Version = $"{(FORCE_BUNDLED ? "Bundled" : "System")} WinGet CLI Version: {(await process.StandardOutput.ReadToEndAsync()).Trim()}";
            string error = await process.StandardError.ReadToEndAsync();
            if (error != "")
            {
                Logger.Error("WinGet STDERR not empty: " + error);
            }

            process = new()
            {
                StartInfo = new ProcessStartInfo
                {
                    FileName = PowerShellPath,
                    Arguments = PowerShellInlineArgs + " -Command Write-Output (Get-Module -Name Microsoft.WinGet.Client).Version",
                    UseShellExecute = false,
                    RedirectStandardOutput = true,
                    RedirectStandardError = true,
                    CreateNoWindow = true,
                    StandardOutputEncoding = System.Text.Encoding.UTF8,
                    StandardErrorEncoding = System.Text.Encoding.UTF8
                }
            };
            process.Start();
            status.Version += $"\nMicrosoft.WinGet.Client PSModule version: \"{(await process.StandardOutput.ReadToEndAsync()).Trim()}\"";
            error = await process.StandardError.ReadToEndAsync();
            if (error != "")
            {
                Logger.Error("WinGet STDERR not empty: " + error);
            }

            try
            {
                if (FORCE_BUNDLED)
                {
                    throw new InvalidOperationException("Bundled WinGet was forced by the user!");
                }

                await Task.Run(() => WinGetHelper.Instance = new NativeWinGetHelper());
                status.Version += "\nUsing Native WinGet helper (COM Api)";
            }
            catch (Exception ex)
            {
                Logger.Warn($"Cannot create native WinGet instance due to error: {ex.Message}");
                Logger.Warn(ex);
                Logger.Warn("WinGet will resort to using BundledWinGetHelper()");
                WinGetHelper.Instance = new BundledWinGetHelper();
                status.Version += "\nUsing bundled WinGet helper (CLI parsing)";
            }

            return status;
        }

        public override async Task RefreshPackageIndexes()
        {
            Process p = new()
            {
                StartInfo = new ProcessStartInfo
                {
                    FileName = Status.ExecutablePath,
                    Arguments = Properties.ExecutableCallArgs + " source update --disable-interactivity",
                    UseShellExecute = false,
                    RedirectStandardOutput = true,
                    RedirectStandardError = true,
                    RedirectStandardInput = true,
                    CreateNoWindow = true,
                    StandardOutputEncoding = System.Text.Encoding.UTF8
                }
            };

            IProcessTaskLogger logger = TaskLogger.CreateNew(LoggableTaskType.RefreshIndexes, p);

            p.Start();
            logger.AddToStdOut(await p.StandardOutput.ReadToEndAsync());
            logger.AddToStdErr(await p.StandardError.ReadToEndAsync());
            logger.Close(p.ExitCode);
            await p.WaitForExitAsync();
            p.Close();
        }
    }

    public class LocalWingetSource : ManagerSource
    {
        private readonly string name;
        private readonly IconType __icon_id;
        public override IconType IconId { get => __icon_id; }

        public LocalWingetSource(WinGet manager, string name, IconType iconId)
            : base(manager, name, new Uri("https://microsoft.com/local-pc-source"), isVirtualManager: true)
        {
            this.name = name;
            __icon_id = iconId;
            AsString = Name;
            AsString_DisplayName = Name;
        }
    }
}<|MERGE_RESOLUTION|>--- conflicted
+++ resolved
@@ -87,11 +87,7 @@
                 SupportsCustomSources = true,
                 SupportsCustomPackageIcons = true,
                 SupportsCustomPackageScreenshots = true,
-<<<<<<< HEAD
-                Sources = new ManagerSource.Capabilities
-=======
                 Sources = new SourceCapabilities()
->>>>>>> ab8634cd
                 {
                     KnowsPackageCount = false,
                     KnowsUpdateDate = true,
