--- conflicted
+++ resolved
@@ -187,14 +187,14 @@
         /// The ID of the notification that is used to inform the user that updates are available
         /// </summary>
         public const int UpdatesAvailableNotificationTag = 1234;
-<<<<<<< HEAD
+        /// <summary>
+        /// The ID of the notification that is used to inform the user that UniGetUI can be updated
+        /// </summary>
+        public const int UniGetUICanBeUpdated = 1235;
         /// <summary>
         /// The ID of the notification that is used to inform the user that shortcuts are available for deletion
         /// </summary>
-        public const int NewShortcutsNotificationTag = 1235;
-=======
-        public const int UniGetUICanBeUpdated = 1235;
->>>>>>> 4754399e
+        public const int NewShortcutsNotificationTag = 1236;
 
 
         /// <summary>
