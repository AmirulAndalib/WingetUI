--- conflicted
+++ resolved
@@ -51,7 +51,6 @@
             this.CustomInstallLocation = data[nameof(CustomInstallLocation)]?.GetVal<string>() ?? "";
             this.Version = data[nameof(Version)]?.GetVal<string>() ?? "";
             this.SkipMinorUpdates = data[nameof(SkipMinorUpdates)]?.GetVal<bool>() ?? false;
-<<<<<<< HEAD
 
             // if OverrideNextLevelPrefs is not found on the JSON, set it to true or false depending
             // on whether the current settings instances are different from the default values.
@@ -61,11 +60,6 @@
         }
 
         private bool DiffersFromDefault()
-=======
-        }
-
-        public bool DiffersFromDefault()
->>>>>>> 6320d675
         {
             return SkipHashCheck is not false ||
                    InteractiveInstallation is not false ||
@@ -77,11 +71,8 @@
                    CustomParameters.Where(x => x != "").Any() ||
                    CustomInstallLocation.Any() ||
                    Version.Any();
-<<<<<<< HEAD
             // OverrideNextLevelPrefs does not need to be checked here, since
             // this method is invoked before this property has been set
-=======
->>>>>>> 6320d675
         }
 
         public SerializableInstallationOptions() : base()
