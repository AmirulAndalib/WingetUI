--- conflicted
+++ resolved
@@ -191,8 +191,8 @@
             return Packages;
         }
 
-        private static string old_choco_path = Path.Join(Environment.GetFolderPath(Environment.SpecialFolder.LocalApplicationData), "Programs\\WingetUI\\choco-cli");
-        private static string new_choco_path = Path.Join(CoreData.UniGetUIDataDirectory, "Chocolatey");
+        private static readonly string old_choco_path = Path.Join(Environment.GetFolderPath(Environment.SpecialFolder.LocalApplicationData), "Programs\\WingetUI\\choco-cli");
+        private static readonly string new_choco_path = Path.Join(CoreData.UniGetUIDataDirectory, "Chocolatey");
 
         public override HashSet<string> LoadAvailablePaths()
         {
@@ -298,21 +298,9 @@
                 }
             }
 
-<<<<<<< HEAD
             (status.Found, status.ExecutablePath) = GetManagerExecutablePath();
 
-            if (Settings.Get("UseSystemChocolatey") && !Settings.Get("TransferredSystemChocolatey"))
-=======
-            if (Settings.Get(Settings.K.UseSystemChocolatey))
-            {
-                status.ExecutablePath = CoreTools.Which("choco.exe").Item2;
-            }
-            else if (File.Exists(Path.Join(new_choco_path, "choco.exe")))
-            {
-                status.ExecutablePath = Path.Join(new_choco_path, "choco.exe");
-            }
-            else
->>>>>>> 3e1d48e0
+            if (Settings.Get(Settings.K.UseSystemChocolatey) && !Settings.Get(Settings.K.TransferredSystemChocolatey))
             {
                 var (SystemFound, SystemPaths) = CoreTools.WhichMultiple("choco");
                 if (SystemFound && SystemPaths.Count > 0)
@@ -323,8 +311,8 @@
                         if (!SystemPaths.ElementAt(idx).Contains("UniGetUI"))
                             SysPath = SystemPaths.ElementAt(idx);
                     }
-                    Settings.SetDictionaryItem("ManagerPaths", "Chocolatey", SysPath);
-                    Settings.Set("TransferredSystemChocolatey", true);
+                    Settings.SetDictionaryItem(Settings.K.ManagerPaths, "Chocolatey", SysPath);
+                    Settings.Set(Settings.K.TransferredSystemChocolatey, true);
                 }
             }
 
@@ -352,11 +340,7 @@
             // If the user is running bundled chocolatey and chocolatey is not in path, add chocolatey to path
             if (!Settings.Get(Settings.K.UseSystemChocolatey)
                 && !File.Exists("C:\\ProgramData\\Chocolatey\\bin\\choco.exe"))
-<<<<<<< HEAD
-            /* && Settings.Get("ShownWelcomeWizard")) */
-=======
-                /* && Settings.Get(Settings.K.ShownWelcomeWizard)) */
->>>>>>> 3e1d48e0
+            /* && Settings.Get(Settings.K.ShownWelcomeWizard)) */
             {
                 string? path = Environment.GetEnvironmentVariable("PATH", EnvironmentVariableTarget.User);
                 if (!path?.Contains(status.ExecutablePath.Replace("\\choco.exe", "\\bin")) ?? false)
