--- conflicted
+++ resolved
@@ -1,137 +1,133 @@
-using System.Collections.Concurrent;
-using System.Text.Json;
-using UniGetUI.Core.Data;
-using UniGetUI.Core.Logging;
-
-namespace UniGetUI.Core.SettingsEngine
-{
-    public static partial class Settings
-    {
-        private static readonly ConcurrentDictionary<string, List<object>> listSettings = new();
-
-        // Returns an empty list if the setting doesn't exist and null if the type is invalid
-        private static List<T>? _getList<T>(string setting)
-        {
-            try
-            {
-                try
-                {
-                    if (listSettings.TryGetValue(setting, out List<object>? result))
-                    {
-                        // If the setting was cached
-                        return result.Cast<T>().ToList();
-                    }
-                }
-                catch (InvalidCastException)
-                {
-                    Logger.Error($"Tried to get a list setting as type {typeof(T)}, which is not the type of the list");
-                    return null;
-                }
-
-                // Otherwise, load the setting from disk and cache that setting
-                List<T> value = [];
-
-                var file = Path.Join(CoreData.UniGetUIUserConfigurationDirectory, $"{setting}.json");
-                if (File.Exists(file))
-                {
-                    string result = File.ReadAllText(file);
-                    try
-                    {
-                        if (result != "")
-                        {
-                            List<T>? item = JsonSerializer.Deserialize<List<T>>(result, CoreData.SerializingOptions);
-                            if (item is not null)
-                            {
-                                value = item;
-                            }
-                        }
-                    }
-                    catch (InvalidCastException)
-                    {
-                        Logger.Error(
-                            $"Tried to get a list setting as type {typeof(T)}, but the setting on disk {result} cannot be deserialized to {typeof(T)}");
-                    }
-                }
-
-                listSettings[setting] = value.Cast<object>().ToList();
-                return value;
-            }
-            catch (Exception ex)
-            {
-                Logger.Error($"Could not load list {setting} from settings");
-                Logger.Error(ex);
-                return [];
-            }
-        }
-
-        // Returns an empty list if the setting doesn't exist and null if the type is invalid
-        public static IReadOnlyList<T>? GetList<T>(string setting)
-        {
-            return _getList<T>(setting);
-        }
-
-        public static void SetList<T>(string setting, List<T> value)
-        {
-            listSettings[setting] = value.Cast<object>().ToList();
-            var file = Path.Join(CoreData.UniGetUIUserConfigurationDirectory, $"{setting}.json");
-            try
-            {
-<<<<<<< HEAD
-                if (value.Any()) File.WriteAllText(file, JsonSerializer.Serialize(value, CoreData.SerializingOptions));
-=======
-                if (value.Count != 0) File.WriteAllText(file, JsonSerializer.Serialize(value));
->>>>>>> c6a74bc0
-                else if (File.Exists(file)) File.Delete(file);
-            }
-            catch (Exception e)
-            {
-                Logger.Error($"CANNOT SET SETTING LIST FOR setting={setting} [{string.Join(", ", value)}]");
-                Logger.Error(e);
-            }
-        }
-
-        public static T? GetListItem<T>(string setting, int index)
-        {
-            List<T>? list = _getList<T>(setting);
-            if (list == null) return default;
-            if (list.Count <= index)
-            {
-                Logger.Error($"Index {index} out of range for list setting {setting}");
-                return default;
-            }
-
-            return list.ElementAt(index);
-        }
-
-        public static void AddToList<T>(string setting, T value)
-        {
-            List<T>? list = _getList<T>(setting);
-            if (list == null) return;
-
-            list.Add(value);
-            SetList(setting, list);
-        }
-
-        public static bool RemoveFromList<T>(string setting, T value)
-        {
-            List<T>? list = _getList<T>(setting);
-            if (list == null) return false;
-
-            bool result = list.Remove(value);
-            SetList(setting, list);
-            return result;
-        }
-
-        public static bool ListContains<T>(string setting, T value)
-        {
-            List<T>? list = _getList<T>(setting);
-            if (list == null) return false;
-            return list.Contains(value);
-        }
-
-        public static void ClearList(string setting)
-        {
-            SetList<object>(setting, []);
-        }
-    }
-}
+using System.Collections.Concurrent;
+using System.Text.Json;
+using UniGetUI.Core.Data;
+using UniGetUI.Core.Logging;
+
+namespace UniGetUI.Core.SettingsEngine
+{
+    public static partial class Settings
+    {
+        private static readonly ConcurrentDictionary<string, List<object>> listSettings = new();
+
+        // Returns an empty list if the setting doesn't exist and null if the type is invalid
+        private static List<T>? _getList<T>(string setting)
+        {
+            try
+            {
+                try
+                {
+                    if (listSettings.TryGetValue(setting, out List<object>? result))
+                    {
+                        // If the setting was cached
+                        return result.Cast<T>().ToList();
+                    }
+                }
+                catch (InvalidCastException)
+                {
+                    Logger.Error($"Tried to get a list setting as type {typeof(T)}, which is not the type of the list");
+                    return null;
+                }
+
+                // Otherwise, load the setting from disk and cache that setting
+                List<T> value = [];
+
+                var file = Path.Join(CoreData.UniGetUIUserConfigurationDirectory, $"{setting}.json");
+                if (File.Exists(file))
+                {
+                    string result = File.ReadAllText(file);
+                    try
+                    {
+                        if (result != "")
+                        {
+                            List<T>? item = JsonSerializer.Deserialize<List<T>>(result, CoreData.SerializingOptions);
+                            if (item is not null)
+                            {
+                                value = item;
+                            }
+                        }
+                    }
+                    catch (InvalidCastException)
+                    {
+                        Logger.Error(
+                            $"Tried to get a list setting as type {typeof(T)}, but the setting on disk {result} cannot be deserialized to {typeof(T)}");
+                    }
+                }
+
+                listSettings[setting] = value.Cast<object>().ToList();
+                return value;
+            }
+            catch (Exception ex)
+            {
+                Logger.Error($"Could not load list {setting} from settings");
+                Logger.Error(ex);
+                return [];
+            }
+        }
+
+        // Returns an empty list if the setting doesn't exist and null if the type is invalid
+        public static IReadOnlyList<T>? GetList<T>(string setting)
+        {
+            return _getList<T>(setting);
+        }
+
+        public static void SetList<T>(string setting, List<T> value)
+        {
+            listSettings[setting] = value.Cast<object>().ToList();
+            var file = Path.Join(CoreData.UniGetUIUserConfigurationDirectory, $"{setting}.json");
+            try
+            {
+                if (value.Count != 0) File.WriteAllText(file, JsonSerializer.Serialize(value, CoreData.SerializingOptions));
+                else if (File.Exists(file)) File.Delete(file);
+            }
+            catch (Exception e)
+            {
+                Logger.Error($"CANNOT SET SETTING LIST FOR setting={setting} [{string.Join(", ", value)}]");
+                Logger.Error(e);
+            }
+        }
+
+        public static T? GetListItem<T>(string setting, int index)
+        {
+            List<T>? list = _getList<T>(setting);
+            if (list == null) return default;
+            if (list.Count <= index)
+            {
+                Logger.Error($"Index {index} out of range for list setting {setting}");
+                return default;
+            }
+
+            return list.ElementAt(index);
+        }
+
+        public static void AddToList<T>(string setting, T value)
+        {
+            List<T>? list = _getList<T>(setting);
+            if (list == null) return;
+
+            list.Add(value);
+            SetList(setting, list);
+        }
+
+        public static bool RemoveFromList<T>(string setting, T value)
+        {
+            List<T>? list = _getList<T>(setting);
+            if (list == null) return false;
+
+            bool result = list.Remove(value);
+            SetList(setting, list);
+            return result;
+        }
+
+        public static bool ListContains<T>(string setting, T value)
+        {
+            List<T>? list = _getList<T>(setting);
+            if (list == null) return false;
+            return list.Contains(value);
+        }
+
+        public static void ClearList(string setting)
+        {
+            SetList<object>(setting, []);
+        }
+    }
+}