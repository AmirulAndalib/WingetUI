--- conflicted
+++ resolved
@@ -1,185 +1,179 @@
-using System.Collections.Concurrent;
-using System.Text.Json;
-using UniGetUI.Core.Data;
-using UniGetUI.Core.Logging;
-
-namespace UniGetUI.Core.SettingsEngine
-{
-    public static partial class Settings
-    {
-        private static readonly ConcurrentDictionary<string, Dictionary<object, object?>> _dictionarySettings = new();
-
-        // Returns an empty dictionary if the setting doesn't exist and null if the types are invalid
-        private static Dictionary<K, V?> _getDictionary<K, V>(string setting)
-            where K : notnull
-        {
-            try
-            {
-                try
-                {
-                    if (_dictionarySettings.TryGetValue(setting, out Dictionary<object, object?>? result))
-                    {
-                        // If the setting was cached
-                        return result.ToDictionary(
-                            kvp => (K)kvp.Key,
-                            kvp => (V?)kvp.Value
-                        );
-                    }
-                }
-                catch (InvalidCastException)
-                {
-                    Logger.Error(
-                        $"Tried to get a dictionary setting with a key of type {typeof(K)} and a value of type {typeof(V)}, which is not the type of the dictionary");
-                    return null;
-                }
-
-                // Otherwise, load the setting from disk and cache that setting
-                Dictionary<K, V?> value = [];
-                if (File.Exists(Path.Join(CoreData.UniGetUIUserConfigurationDirectory, $"{setting}.json")))
-                {
-                    string result = File.ReadAllText(Path.Join(CoreData.UniGetUIUserConfigurationDirectory, $"{setting}.json"));
-                    try
-                    {
-                        if (result != "")
-                        {
-<<<<<<< HEAD
-                            Dictionary<K, V>? item = JsonSerializer.Deserialize<Dictionary<K, V>>(result, CoreData.SerializingOptions);
-=======
-                            Dictionary<K, V?>? item = JsonSerializer.Deserialize<Dictionary<K, V?>>(result);
->>>>>>> c6a74bc0
-                            if (item is not null)
-                            {
-                                value = item;
-                            }
-                        }
-                    }
-                    catch (InvalidCastException)
-                    {
-                        Logger.Error(
-                            $"Tried to get a dictionary setting with a key of type {typeof(K)} and a value of type {typeof(V)}, but the setting on disk ({result}) cannot be deserialized to that");
-                    }
-                }
-
-                _dictionarySettings[setting] = value.ToDictionary(
-                    kvp => (object)kvp.Key,
-                    kvp => (object?)kvp.Value
-                );
-                return value;
-            }
-            catch (Exception ex)
-            {
-                Logger.Error($"Could not load dictionary name {setting}");
-                Logger.Error(ex);
-                return [];
-            }
-        }
-
-        // Returns an empty dictionary if the setting doesn't exist and null if the types are invalid
-        public static IReadOnlyDictionary<K, V?> GetDictionary<K, V>(string setting)
-            where K : notnull
-        {
-            return _getDictionary<K, V?>(setting);
-        }
-
-        public static void SetDictionary<K, V>(string setting, Dictionary<K, V> value)
-            where K : notnull
-        {
-            _dictionarySettings[setting] = value.ToDictionary(
-                kvp => (object)kvp.Key,
-                kvp => (object?)kvp.Value
-            );
-
-            var file = Path.Join(CoreData.UniGetUIUserConfigurationDirectory, $"{setting}.json");
-            try
-            {
-<<<<<<< HEAD
-                if (value.Any()) File.WriteAllText(file, JsonSerializer.Serialize(value, CoreData.SerializingOptions));
-=======
-                if (value.Count != 0) File.WriteAllText(file, JsonSerializer.Serialize(value));
->>>>>>> c6a74bc0
-                else if (File.Exists(file)) File.Delete(file);
-            }
-            catch (Exception e)
-            {
-                Logger.Error($"CANNOT SET SETTING DICTIONARY FOR setting={setting} [{string.Join(", ", value)}]");
-                Logger.Error(e);
-            }
-        }
-
-        public static V? GetDictionaryItem<K, V>(string setting, K key)
-            where K : notnull
-        {
-            Dictionary<K, V?>? dictionary = _getDictionary<K, V>(setting);
-            if (dictionary == null || !dictionary.TryGetValue(key, out V? value)) return default;
-
-            return value;
-        }
-
-        // Also works as `Add`
-        public static V? SetDictionaryItem<K, V>(string setting, K key, V value)
-            where K : notnull
-        {
-            Dictionary<K, V?>? dictionary = _getDictionary<K, V>(setting);
-            if (dictionary == null)
-            {
-                dictionary = new()
-                {
-                    { key, value }
-                };
-                SetDictionary(setting, dictionary);
-                return default;
-            }
-
-            if (dictionary.TryGetValue(key, out V? oldValue))
-            {
-                dictionary[key] = value;
-                SetDictionary(setting, dictionary);
-                return oldValue;
-            }
-
-            dictionary.Add(key, value);
-            SetDictionary(setting, dictionary);
-            return default;
-        }
-
-        public static V? RemoveDictionaryKey<K, V>(string setting, K key)
-            where K : notnull
-        {
-            Dictionary<K, V?>? dictionary = _getDictionary<K, V>(setting);
-            if (dictionary == null) return default;
-
-            bool success = false;
-            if (dictionary.TryGetValue(key, out V? value))
-            {
-                success = dictionary.Remove(key);
-                SetDictionary(setting, dictionary);
-            }
-
-            if (!success) return default;
-            return value;
-        }
-
-        public static bool DictionaryContainsKey<K, V>(string setting, K key)
-            where K : notnull
-        {
-            Dictionary<K, V?>? dictionary = _getDictionary<K, V>(setting);
-            if (dictionary == null) return false;
-
-            return dictionary.ContainsKey(key);
-        }
-
-        public static bool DictionaryContainsValue<K, V>(string setting, V value)
-            where K : notnull
-        {
-            Dictionary<K, V?>? dictionary = _getDictionary<K, V>(setting);
-            if (dictionary == null) return false;
-
-            return dictionary.ContainsValue(value);
-        }
-
-        public static void ClearDictionary(string setting)
-        {
-            SetDictionary(setting, new Dictionary<object, object>());
-        }
-    }
-}
+using System.Collections.Concurrent;
+using System.Text.Json;
+using UniGetUI.Core.Data;
+using UniGetUI.Core.Logging;
+
+namespace UniGetUI.Core.SettingsEngine
+{
+    public static partial class Settings
+    {
+        private static readonly ConcurrentDictionary<string, Dictionary<object, object?>> _dictionarySettings = new();
+
+        // Returns an empty dictionary if the setting doesn't exist and null if the types are invalid
+        private static Dictionary<K, V?> _getDictionary<K, V>(string setting)
+            where K : notnull
+        {
+            try
+            {
+                try
+                {
+                    if (_dictionarySettings.TryGetValue(setting, out Dictionary<object, object?>? result))
+                    {
+                        // If the setting was cached
+                        return result.ToDictionary(
+                            kvp => (K)kvp.Key,
+                            kvp => (V?)kvp.Value
+                        );
+                    }
+                }
+                catch (InvalidCastException)
+                {
+                    Logger.Error(
+                        $"Tried to get a dictionary setting with a key of type {typeof(K)} and a value of type {typeof(V)}, which is not the type of the dictionary");
+                    return null;
+                }
+
+                // Otherwise, load the setting from disk and cache that setting
+                Dictionary<K, V?> value = [];
+                if (File.Exists(Path.Join(CoreData.UniGetUIUserConfigurationDirectory, $"{setting}.json")))
+                {
+                    string result = File.ReadAllText(Path.Join(CoreData.UniGetUIUserConfigurationDirectory, $"{setting}.json"));
+                    try
+                    {
+                        if (result != "")
+                        {
+
+                            Dictionary<K, V?>? item = JsonSerializer.Deserialize<Dictionary<K, V?>>(result, CoreData.SerializingOptions);
+                            if (item is not null)
+                            {
+                                value = item;
+                            }
+                        }
+                    }
+                    catch (InvalidCastException)
+                    {
+                        Logger.Error(
+                            $"Tried to get a dictionary setting with a key of type {typeof(K)} and a value of type {typeof(V)}, but the setting on disk ({result}) cannot be deserialized to that");
+                    }
+                }
+
+                _dictionarySettings[setting] = value.ToDictionary(
+                    kvp => (object)kvp.Key,
+                    kvp => (object?)kvp.Value
+                );
+                return value;
+            }
+            catch (Exception ex)
+            {
+                Logger.Error($"Could not load dictionary name {setting}");
+                Logger.Error(ex);
+                return [];
+            }
+        }
+
+        // Returns an empty dictionary if the setting doesn't exist and null if the types are invalid
+        public static IReadOnlyDictionary<K, V?> GetDictionary<K, V>(string setting)
+            where K : notnull
+        {
+            return _getDictionary<K, V?>(setting);
+        }
+
+        public static void SetDictionary<K, V>(string setting, Dictionary<K, V> value)
+            where K : notnull
+        {
+            _dictionarySettings[setting] = value.ToDictionary(
+                kvp => (object)kvp.Key,
+                kvp => (object?)kvp.Value
+            );
+
+            var file = Path.Join(CoreData.UniGetUIUserConfigurationDirectory, $"{setting}.json");
+            try
+            {
+
+                if (value.Count != 0) File.WriteAllText(file, JsonSerializer.Serialize(value, CoreData.SerializingOptions));
+                else if (File.Exists(file)) File.Delete(file);
+            }
+            catch (Exception e)
+            {
+                Logger.Error($"CANNOT SET SETTING DICTIONARY FOR setting={setting} [{string.Join(", ", value)}]");
+                Logger.Error(e);
+            }
+        }
+
+        public static V? GetDictionaryItem<K, V>(string setting, K key)
+            where K : notnull
+        {
+            Dictionary<K, V?>? dictionary = _getDictionary<K, V>(setting);
+            if (dictionary == null || !dictionary.TryGetValue(key, out V? value)) return default;
+
+            return value;
+        }
+
+        // Also works as `Add`
+        public static V? SetDictionaryItem<K, V>(string setting, K key, V value)
+            where K : notnull
+        {
+            Dictionary<K, V?>? dictionary = _getDictionary<K, V>(setting);
+            if (dictionary == null)
+            {
+                dictionary = new()
+                {
+                    { key, value }
+                };
+                SetDictionary(setting, dictionary);
+                return default;
+            }
+
+            if (dictionary.TryGetValue(key, out V? oldValue))
+            {
+                dictionary[key] = value;
+                SetDictionary(setting, dictionary);
+                return oldValue;
+            }
+
+            dictionary.Add(key, value);
+            SetDictionary(setting, dictionary);
+            return default;
+        }
+
+        public static V? RemoveDictionaryKey<K, V>(string setting, K key)
+            where K : notnull
+        {
+            Dictionary<K, V?>? dictionary = _getDictionary<K, V>(setting);
+            if (dictionary == null) return default;
+
+            bool success = false;
+            if (dictionary.TryGetValue(key, out V? value))
+            {
+                success = dictionary.Remove(key);
+                SetDictionary(setting, dictionary);
+            }
+
+            if (!success) return default;
+            return value;
+        }
+
+        public static bool DictionaryContainsKey<K, V>(string setting, K key)
+            where K : notnull
+        {
+            Dictionary<K, V?>? dictionary = _getDictionary<K, V>(setting);
+            if (dictionary == null) return false;
+
+            return dictionary.ContainsKey(key);
+        }
+
+        public static bool DictionaryContainsValue<K, V>(string setting, V value)
+            where K : notnull
+        {
+            Dictionary<K, V?>? dictionary = _getDictionary<K, V>(setting);
+            if (dictionary == null) return false;
+
+            return dictionary.ContainsValue(value);
+        }
+
+        public static void ClearDictionary(string setting)
+        {
+            SetDictionary(setting, new Dictionary<object, object>());
+        }
+    }
+}