--- conflicted
+++ resolved
@@ -1,8 +1,5 @@
-<<<<<<< HEAD
-﻿using System.ComponentModel.Design;
+using System.ComponentModel.Design;
 using System.Net;
-=======
->>>>>>> e77661ce
 using UniGetUI.Core.Data;
 using UniGetUI.Core.Language;
 using UniGetUI.Core.Logging;
@@ -180,7 +177,6 @@
 
     // -------------------------------------------------------------------------
 
-<<<<<<< HEAD
     public static void ImportBundle(BundleFormatType type)
         => BundlesEndpoint("import", type);
 
@@ -196,9 +192,6 @@
             string ID = GetRandomizedId();
 
             var request = new HttpRequestMessage(HttpMethod.Post, $"{HOST}/bundles/{endpoint}");
-=======
-            var request = new HttpRequestMessage(HttpMethod.Post, $"{HOST}/install");
->>>>>>> e77661ce
 
             request.Headers.Add("clientId", ID);
             request.Headers.Add("bundleType", type.ToString());
