from PySide6.QtCore import *
import subprocess, os, sys, re
from tools import *
from tools import _

ansi_escape = re.compile(r'\x1B\[[0-?]*[ -/]*[@-~]')

scoop = "powershell -ExecutionPolicy ByPass -Command scoop"

def searchForPackage(signal: Signal, finishSignal: Signal) -> None:
    print("🟢 Starting scoop search...")
    p = subprocess.Popen(f"{scoop} search", stdout=subprocess.PIPE, stderr=subprocess.STDOUT, stdin=subprocess.PIPE, cwd=os.getcwd(), env=os.environ, shell=True)
    output = []
    counter = 0
    while p.poll() is None:
        line = p.stdout.readline()
        line = line.strip()
        if line:
            if(counter > 1 and not b"---" in line):
                output.append(ansi_escape.sub('',                 #print(line, ansi_escape.sub('', str(line, encoding='utf-8', errors="ignore")))
str(line, encoding='utf-8', errors="ignore")))
            else:
                counter += 1
    counter = 0
    lc = getSettings("LowercaseScoopApps")
    for element in output:
        try:
            signal.emit(element.split(" ")[0].replace("-", " ").capitalize(), f"{element.split(' ')[0].strip()}", list(filter(None, element.split(" ")))[1].strip(), f"Scoop: {list(filter(None, element.split(' ')))[2].strip()}")
        except IndexError as e:
            print("IndexError: "+str(e))
    print("🟢 Scoop search finished")
    finishSignal.emit("scoop")

def searchForInstalledPackage(signal: Signal, finishSignal: Signal) -> None:
    print("🟢 Starting scoop search...")
    time.sleep(2) # dumb wait, but it works
    p = subprocess.Popen(f"{scoop} list", stdout=subprocess.PIPE, stderr=subprocess.STDOUT, stdin=subprocess.PIPE, cwd=os.getcwd(), env=os.environ, shell=True)
    output = []
    counter = 1
    while p.poll() is None:
        line = p.stdout.readline()
        line = line.strip()
        if line:
            if(counter > 1 and not b"---" in line):
                output.append(ansi_escape.sub('', str(line, encoding='utf-8', errors="ignore").strip()))
            else:
                counter += 1
    counter = 0
    lc = getSettings("LowercaseScoopApps")
    for element in output:
        try:
            if "Name" in element:
                continue
            items = list(filter(None, element.split(" ")))
            if(len(items)>=2):
                signal.emit(items[0].replace("-", " ").capitalize(), f"{items[0]}", items[1], f"Scoop: {list(filter(None, element.split(' ')))[2].strip()}")
        except IndexError as e:
            print("IndexError: "+str(e))
        except Exception as e:
            print(e)
    print("🟢 Scoop search finished")
    finishSignal.emit("scoop")

def searchForUpdates(signal: Signal, finishSignal: Signal) -> None:
    print("🟢 Starting scoop search...")
    p = subprocess.Popen(f"{scoop} status", stdout=subprocess.PIPE, stderr=subprocess.STDOUT, stdin=subprocess.PIPE, cwd=os.getcwd(), env=os.environ, shell=True)
    output = []
    counter = 0
    while p.poll() is None:
        line = p.stdout.readline()
        line = line.strip()
        if line:
            if(counter > 1 and not b"---" in line):
                output.append(ansi_escape.sub('', str(line, encoding='utf-8', errors="ignore").strip()))
            else:
                counter += 1
    counter = 0
    lc = getSettings("LowercaseScoopApps")
    for element in output:
        if "WARN" in element:
            continue
        if "fatal" in element:
            continue
        if "Name" in element:
            continue
        try:
            signal.emit(element.split(" ")[0].replace("-", " ").capitalize(), f"{element.split(' ')[0].strip()}", list(filter(None, element.split(" ")))[1].strip(), list(filter(None, element.split(" ")))[2].strip(), f"Scoop")
        except Exception as e:
            report(e)
    print("🟢 Scoop search finished")
    finishSignal.emit("scoop")

def getInfo(signal: Signal, title: str, id: str, useId: bool, progId: bool, verbose: bool = False) -> None:
    print(f"🟢 Starting get info for title {title}")
    title = title.lower()
    output = []
    unknownStr = _("Not available") if verbose else _("Loading...")
    bucket = "main" if len(id.split("/")) == 1 else id.split('/')[0]
    appInfo = {
        "title": title.split("/")[-1],
        "id": id,
        "publisher": unknownStr,
        "author": unknownStr,
        "description": unknownStr,
        "homepage": unknownStr,
        "license": unknownStr,
        "license-url": unknownStr,
        "installer-sha256": unknownStr,
        "installer-url": unknownStr,
        "installer-type": _("Scoop shim"),
        "manifest": f"https://github.com/ScoopInstaller/{bucket}/blob/master/bucket/{id.split('/')[-1]}.json",
        "updatedate": unknownStr,
        "releasenotes": unknownStr,
        "versions": [],
    }
    
    rawOutput = b""
    p = subprocess.Popen(' '.join([scoop, "cat", f"{id}"]), stdout=subprocess.PIPE, stderr=subprocess.STDOUT, stdin=subprocess.PIPE, cwd=os.getcwd(), env=os.environ, shell=True)
    while p.poll() is None:
        pass
    for line in p.stdout.readlines():
        line = line.strip()
        if line:
            rawOutput += line+b"\n"
    manifest = False
    version = ""
    lc = getSettings("LowercaseScoopApps")

    with open(os.path.join(os.path.expanduser("~"), ".wingetui", "scooptemp.json"), "wb") as f:
        f.write(rawOutput)
    try:
        mfest = open(os.path.join(os.path.expanduser("~"), ".wingetui", "scooptemp.json"), "r")
        import json
        data: dict = json.load(mfest)
        if "description" in data.keys():
            appInfo["description"] = data["description"]
            
        if "version" in data.keys():
            appInfo["versions"].append(data["version"])

        if "homepage" in data.keys():
            w = data["homepage"]
            appInfo["homepage"] = w
            if "https://github.com/" in w:
                appInfo["author"] = w.replace("https://github.com/", "").split("/")[0]
            else:
                for e in ("https://", "http://", "www.", ".com", ".net", ".io", ".org", ".us", ".eu", ".es", ".tk", ".co.uk", ".in", ".it", ".fr", ".de", ".kde", ".microsoft"):
                    w = w.replace(e, "")
                appInfo["author"] = w.split("/")[0].capitalize()
                
        if "notes" in data.keys():
            if type(data["notes"]) == list:
                appInfo["releasenotes"] = "\n".join(data["notes"])
            else:
                appInfo["releasenotes"] = data["notes"]
        if "license" in data.keys():
            appInfo["license"] = data["license"] if type(data["license"]) != dict else data["license"]["identifier"]
            appInfo["license-url"] = unknownStr if type(data["license"]) != dict else data["license"]["url"]

        if "url" in data.keys():
            appInfo["installer-url"] = data["url"][0] if type(data["url"]) == list else data["url"]
            appInfo["installer-sha256"] = data["hash"][0] if type(data["hash"]) == list else data["hash"]
        elif "architecture" in data.keys():
            appInfo["installer-url"] = data["architecture"]["64bit"]["url"]
            appInfo["installer-sha256"] = data["architecture"]["64bit"]["hash"]
        
        appInfo["installer-type"] = "Scoop package"
        
    except Exception as e:
        report(e)
        
    if verbose:
        p = subprocess.Popen(' '.join([scoop, "info", f"{title.replace(' ', '-')}"]+ (["--verbose"] if verbose else [])), stdout=subprocess.PIPE, stderr=subprocess.STDOUT, stdin=subprocess.PIPE, cwd=os.getcwd(), env=os.environ, shell=True)
        while p.poll() is None:
            pass
        for line in p.stdout.readlines():
            line = line.strip()
            if line:
                output.append(ansi_escape.sub('', str(line, encoding='utf-8', errors="ignore")))
        manifest = False
        version = ""
        for line in output:
            for line in output:
                if("Updated by" in line):
                    appInfo["publisher"] = line.replace("Updated by", "").strip()[1:].strip()
                elif("Updated at" in line):
                    appInfo["updatedate"] = line.replace("Updated at", "").strip()[1:].strip()                
    print(f"🔵 Scoop does not support specific version installs")
    appInfo["versions"] = [version]
    appInfo["title"] = appInfo["title"] if lc else appInfo["title"].capitalize()
    signal.emit(appInfo, progId)
    if not verbose:
        getInfo(signal, title, id, useId, progId, verbose=True)
    
def installAssistant(p: subprocess.Popen, closeAndInform: Signal, infoSignal: Signal, counterSignal: Signal, alreadyGlobal: bool = False) -> None:
    print(f"🟢 scoop installer assistant thread started for process {p}")
    outputCode = 1
    output = ""
    while p.poll() is None:
        line = p.stdout.readline()
        line = line.strip()
        line = str(line, encoding='utf-8', errors="ignore").strip()
        if line:
            if("Installing" in line):
                counterSignal.emit(1)
            elif("] 100%" in line or "Downloading" in line):
                counterSignal.emit(4)
            elif("was installed successfully!" in line):
                counterSignal.emit(6)
            infoSignal.emit(line)
            if("was installed successfully" in line):
                outputCode = 0
            elif ("is already installed" in line):
                outputCode = 0
            output += line+"\n"
    if "-g" in output and not "successfully" in output and not alreadyGlobal:
        outputCode = 1602
<<<<<<< HEAD
    elif "requires admin rights" in output:
        outputCode = OC_NEEDS_ELEVATION
=======
    elif "requires admin rights" in output or "requires administrator rights" in output:
        outputCode = 1603
>>>>>>> 65e7bea5
    closeAndInform.emit(outputCode, output)

   
def uninstallAssistant(p: subprocess.Popen, closeAndInform: Signal, infoSignal: Signal, counterSignal: Signal, alreadyGlobal: bool = False) -> None:
    print(f"🟢 scoop uninstaller assistant thread started for process {p}")
    outputCode = 1
    output = ""
    while p.poll() is None:
        line = p.stdout.readline()
        line = line.strip()
        line = str(line, encoding='utf-8', errors="ignore").strip()
        if line:
            if("Uninstalling" in line):
                counterSignal.emit(1)
            elif("Removing shim for" in line):
                counterSignal.emit(4)
            elif("was uninstalled" in line):
                counterSignal.emit(6)
            infoSignal.emit(line)
            if("was uninstalled" in line):
                outputCode = 0
            output += line+"\n"
    if "-g" in output and not "was uninstalled" in output and not alreadyGlobal:
        outputCode = OC_NEEDS_SCOOP_ELEVATION
    elif "requires admin rights" in output:
        outputCode = OC_NEEDS_ELEVATION
    closeAndInform.emit(outputCode, output)


def loadBuckets(packageSignal: Signal, finishSignal: Signal) -> None:
    print("🟢 Starting scoop search...")
    p = subprocess.Popen(f"{scoop} bucket list", stdout=subprocess.PIPE, stderr=subprocess.STDOUT, stdin=subprocess.PIPE, cwd=os.getcwd(), env=os.environ, shell=True)
    output = []
    counter = 0
    while p.poll() is None:
        line = p.stdout.readline()
        line = line.strip()
        if line:
            if(counter > 1 and not b"---" in line):
                output.append(ansi_escape.sub('', str(line, encoding='utf-8', errors="ignore")))
            else:
                counter += 1
    counter = 0
    for element in output:
        cprint(element)
        try:
            while "  " in element.strip():
                element = element.strip().replace("  ", " ")
            element: list[str] = element.split(" ")
            packageSignal.emit(element[0].strip(), element[1].strip(), element[2].strip()+" "+element[3].strip(), element[4].strip())
        except IndexError as e:
            try:
                packageSignal.emit(element[0].strip(), element[1].strip(), "Unknown", "Unknown")
            except IndexError as f:
                cprint(e, f)
            print(element)
            print("IndexError: "+str(e))

    print("🟢 Scoop bucket search finished")
    finishSignal.emit()
    




if(__name__=="__main__"):
    import __init__<|MERGE_RESOLUTION|>--- conflicted
+++ resolved
@@ -215,13 +215,8 @@
             output += line+"\n"
     if "-g" in output and not "successfully" in output and not alreadyGlobal:
         outputCode = 1602
-<<<<<<< HEAD
-    elif "requires admin rights" in output:
+    elif "requires admin rights" in output or "requires administrator rights" in output:
         outputCode = OC_NEEDS_ELEVATION
-=======
-    elif "requires admin rights" in output or "requires administrator rights" in output:
-        outputCode = 1603
->>>>>>> 65e7bea5
     closeAndInform.emit(outputCode, output)
 
    
