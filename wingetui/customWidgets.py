from functools import partial
from PySide6.QtCore import *
from PySide6.QtGui import *
from PySide6.QtWidgets import *
from win32mica import *
from tools import *
from tools import _
from genericCustomWidgets import *
from PackageManagers.PackageClasses import *

from PackageManagers.winget import Winget
from PackageManagers.scoop import Scoop
from PackageManagers.choco import Choco
from PackageManagers.pip import Pip
<<<<<<< HEAD
from PackageManagers.npm import Npm
=======
>>>>>>> e741cbd5
from PackageManagers import PackageClasses

PackageManagersList: list[PackageClasses.PackageManagerModule] = [
    Winget,
    Scoop,
    Choco,
<<<<<<< HEAD
    Pip,
    Npm
=======
    Pip
>>>>>>> e741cbd5
]

PackagesLoadedDict: dict[PackageClasses.PackageManagerModule:bool] = {
    Winget: False,
    Scoop: False,
    Choco: False,
<<<<<<< HEAD
    Pip: False,
    Npm: False
=======
    Pip: False
>>>>>>> e741cbd5
}

StaticPackageManagersList: list[PackageClasses.PackageManagerModule] = [
    Winget,
    Scoop,
    Choco
]

StaticPackagesLoadedDict: dict[PackageClasses.PackageManagerModule:bool] = {
    Winget: False,
    Scoop: False,
    Choco: False
}

DynaimcPackageManagersList: list[PackageClasses.DynamicPackageManager] = [
    Pip,
<<<<<<< HEAD
    Npm
]

DynamicPackagesLoadedDict: dict[PackageClasses.PackageManagerModule:bool] = {
    Pip: False,
    Npm: False
=======
]

DynamicPackagesLoadedDict: dict[PackageClasses.PackageManagerModule:bool] = {
    Pip: False
>>>>>>> e741cbd5
}

class QLinkLabel(QLabel):
    def __init__(self, text: str = "", stylesheet: str = ""):
        super().__init__(text)
        self.setStyleSheet(stylesheet)
        self.setTextFormat(Qt.RichText)
        self.setTextInteractionFlags(Qt.TextBrowserInteraction)
        self.setWordWrap(True)
        self.setOpenExternalLinks(True)
        self.setContextMenuPolicy(Qt.CustomContextMenu)
        self.customContextMenuRequested.connect(self.showmenu)
        self.lineedit = QLineEdit(self)
        self.lineedit.hide()
        self.lineedit.setReadOnly(True)

    def setText(self, text: str) -> None:
        super().setText(text)

    def showmenu(self, pos: QPoint) -> None:
        self.lineedit.setText(self.selectedText())
        self.lineedit.selectAll()
        c = QLineEdit.createStandardContextMenu(self.lineedit)
        selAction = c.actions()[-1]
        selAction.setEnabled(True)
        selAction.triggered.connect(lambda: self.setSelection(0, len(self.text())))
        ApplyMenuBlur(c.winId().__int__(), c)
        c.exec(QCursor.pos())

class CommandLineEdit(CustomLineEdit):
    def __init__(self, parent=None):
        super().__init__(parent)
        self.setReadOnly(True)
        self.setClearButtonEnabled(False)
        self.copyButton = QPushButton(self)
        self.copyButton.setIcon(QIcon(getMedia("copy")))
        self.copyButton.setIconSize(QSize(24, 24))
        self.setFixedHeight(50)
        self.copyButton.setFixedSize(42, 42)
        self.copyButton.clicked.connect(lambda: globals.app.clipboard().setText(self.text()))
        if isDark():
            self.setStyleSheet("""
                QLineEdit {
                    border: 1px solid #282828;
                    background-color: #191919;
                    font-family: "Consolas";
                    padding: 15px;
                    border-radius: 8px;
                    padding-right: 50px;
                }
                QPushButton {
                    border-radius: 6px;
                    background-color: rgba(0, 0, 0, 1%);
                    border: 0px;
                }
                QPushButton:hover {
                    background-color: rgba(255, 255, 255, 5%);
                }
                QPushButton:pressed {
                    background-color: rgba(255, 255, 255, 10%);
                }
                """)
        else:
            self.setStyleSheet("""
                QLineEdit {
                    border: 1px solid #f5f5f5;
                    background-color: #ffffff;
                    font-family: "Consolas";
                    padding: 15px;
                    border-radius: 8px;
                    padding-right: 50px;
                }
                QPushButton {
                    border-radius: 6px;
                    background-color: rgba(255, 255, 255, 100%);
                    border: 0px;
                }
                QPushButton:hover {
                    background-color: rgba(240, 240, 240, 100%);
                }
                QPushButton:pressed {
                    background-color: rgba(225, 225, 225, 100%);
                }
                """)
            
    def contextMenuEvent(self, arg__1: QContextMenuEvent) -> None:
        arg__1.ignore()
        return False
        
    def resizeEvent(self, event: QResizeEvent) -> None:
        self.copyButton.move(self.width()-46, 4)
        return super().resizeEvent(event)

class CustomMessageBox(QMainWindow):
    showerr = Signal(dict, bool)
    fHeight = 100
    oldpos = QPoint()
    mousePressed = False
    callInMain = Signal(object)
    qanswer = -1
    isQuestion = False
    def __init__(self, parent):
        super().__init__(parent)
        self.showerr.connect(self.em)
        self.callInMain.connect(lambda f: f())
        self.setWindowFlags(Qt.Dialog | Qt.CustomizeWindowHint)
        self.setObjectName("micawin")
        ApplyMica(self.winId().__int__(), MICAMODE.DARK if isDark() else MICAMODE.LIGHT)
        self.hide()
        if isDark():
            self.setStyleSheet(f"""#micawin {{
                background-color: #222222;
                color: white;
                }}
                #btnBackground {{
                    border-top: 1px solid #1b1b1b;
                    background-color: #181818;
                }}
                               """)
        else:
            self.setStyleSheet(f"""#micawin {{
                background-color: #f6f6f6;
                color: black;
                }}
                #btnBackground {{
                    border-top: 1px solid #d5d5d5;
                    background-color: #e5e5e5;
                }}
                               """)
        l = QVBoxLayout()
        self.titleLabel = QLabel()
        self.titleLabel.setStyleSheet("font-size: 16pt;font-family: \"Segoe UI Variable Text\";font-weight: bold;")
        l.addSpacing(10)
        l.addWidget(self.titleLabel)
        l.addSpacing(2)
        self.textLabel = QLabel()
        self.textLabel.setWordWrap(True)
        l.addWidget(self.textLabel)
        l.addSpacing(10)
        l.addStretch()
        self.iconLabel = QLabel()
        self.iconLabel.setFixedSize(64, 64)
        layout = QVBoxLayout()
        hl = QHBoxLayout()
        hl.setContentsMargins(20, 20, 20, 10)
        hl.addWidget(self.iconLabel)
        hl.addLayout(l)
        hl.addSpacing(16)
        self.bgw1 = QWidget()
        self.bgw1.setLayout(hl)
        layout.addWidget(self.bgw1)
        self.buttonLayout = QHBoxLayout()
        self.okButton = QPushButton(self)
        self.okButton.setFixedHeight(30)
        
        def returnTrue():
            if self.isQuestion:
                self.qanswer = 1
                self.close()
                
        def returnFalse():
            if self.isQuestion:
                self.close()
                self.qanswer = 0
                
        self.okButton.clicked.connect(returnTrue)
        self.okButton.clicked.connect(self.delete)
        try:
            self.moreInfoButton = QPushButton(_("Show details"))
        except NameError:
            self.moreInfoButton = QPushButton("Show details")
        self.moreInfoButton.setFixedHeight(30)
        self.moreInfoButton.setObjectName("AccentButton")
        self.moreInfoButton.clicked.connect(self.moreInfo)
        self.moreInfoButton.clicked.connect(returnFalse)
        self.buttonLayout.addSpacing(10)
        self.buttonLayout.addWidget(self.moreInfoButton)
        self.buttonLayout.addWidget(self.okButton)
        self.buttonLayout.addSpacing(10)
        bglayout = QVBoxLayout()
        bglayout.addLayout(self.buttonLayout)
        l = QHBoxLayout()
        self.moreInfoTextArea = CustomPlainTextEdit()
        self.moreInfoTextArea.setReadOnly(True)
        self.moreInfoTextArea.setVisible(False)
        self.moreInfoTextArea.setMinimumHeight(120)
        l.addWidget(self.moreInfoTextArea)
        l.setContentsMargins(10, 0, 10, 0)
        bglayout.addLayout(l, stretch=1)
        bglayout.addSpacing(10)
        
        self.bgw2 = QWidget()
        self.bgw2.setObjectName("btnBackground")
        self.bgw2.setMinimumHeight(70)
        self.bgw2.setLayout(bglayout)
        layout.addWidget(self.bgw2)
        bglayout.setContentsMargins(20, 20, 20, 20)

        layout.setContentsMargins(0, 0, 0, 0)
        w = QWidget()
        w.setLayout(layout)
        self.setCentralWidget(w)
        w.setSizePolicy(QSizePolicy.Expanding, QSizePolicy.Expanding)
        self.setMinimumWidth(320)

    def delete(self):
        self.hide()

    def moreInfo(self):
        if not self.isQuestion:
            spacingAdded = False
            self.moreInfoTextArea.setVisible(not self.moreInfoTextArea.isVisible())
            self.moreInfoButton.setText(_("Hide details") if self.moreInfoTextArea.isVisible() else _("Show details"))
            if self.moreInfoTextArea.isVisible():
                # show textedit
                s = self.size()
                spacingAdded = True
                self.resize(s)
                self.setMinimumWidth(450)
                self.setMinimumHeight(self.bgw1.sizeHint().height())
                self.setMaximumHeight(2048)
            else:
                # Hide textedit
                s = self.size()
                s.setHeight(s.height() - self.moreInfoTextArea.height() - self.layout().spacing())
                self.setMaximumSize(s)
                self.resize(s)
                self.setMaximumSize(2048, 2048)
                self.setMinimumWidth(450)
                self.setFixedHeight(self.fHeight)
                self.setMinimumHeight(self.fHeight)
                self.setMaximumHeight(self.fHeight+1)
            
    def paintEvent(self, event: QPaintEvent) -> None:
        self.bgw1.setFixedHeight(self.bgw1.sizeHint().height())
        self.setFixedHeight(self.bgw1.sizeHint().height() + 70 + ((10+self.moreInfoTextArea.height()) if self.moreInfoTextArea.isVisible() else 0))
        return super().paintEvent(event)

    
    def showErrorMessage(self, data: dict, showNotification = True):
        self.isQuestion = False
        self.showerr.emit(data, showNotification)

    def em(self, data: dict, showNotification = True):
        self.buttonLayout.setDirection(QBoxLayout.Direction.LeftToRight)
        self.okButton.setObjectName("")
        self.moreInfoButton.setObjectName("")
        errorData = {
            "titlebarTitle": "Window title",
            "mainTitle": "Error message",
            "mainText": "An error occurred",
            "buttonTitle": "Ok",
            "errorDetails": "The details say that there were no details to detail the detailed error",
            "icon": QIcon(getMedia("notif_error")),
            "notifTitle": "Error notification",
            "notifText": "An error occurred",
            "notifIcon": QIcon(getMedia("notif_error")),
        } | data
        self.setWindowTitle(errorData["titlebarTitle"])
        self.titleLabel.setText(errorData["mainTitle"])
        self.textLabel.setText(errorData["mainText"])
        self.okButton.setText(errorData["buttonTitle"])
        self.iconLabel.setPixmap(QIcon(errorData["icon"]).pixmap(64, 64))
        self.moreInfoTextArea.setPlainText(errorData["errorDetails"])
        self.setMinimumWidth(450)
        self.resize(self.minimumSizeHint())
        wVisible = False
        wExists = False
        if self.parent():
            try:
                if self.parent().window():
                    wExists = True
                    if self.parent().window().isVisible():
                        wVisible = True
                        g: QRect = self.parent().window().geometry()
                        self.move(g.x()+g.width()//2-self.width()//2, g.y()+g.height()//2-self.height()//2)
            except AttributeError:
                print("Parent has no window!")
        if showNotification:
            if not wVisible:
                globals.trayIcon.showMessage(errorData["notifTitle"], errorData["notifText"], errorData["notifIcon"])
        if wExists:
            if wVisible:
                self.show()
                globals.app.beep()
            else:
                def waitNShow():
                    while not self.parent().window().isVisible():
                        time.sleep(0.5)
                    self.callInMain.emit(lambda: (self.show(), globals.app.beep()))
                Thread(target=waitNShow, daemon=True, name="Error message waiting to be shown").start()
        else:
            self.show()
            globals.app.beep()
            
    def askQuestion(self, data: dict):
        self.buttonLayout.setDirection(QBoxLayout.Direction.RightToLeft)
        self.isQuestion = True
        try:
            questionData = {
                "titlebarTitle": "Window title",
                "mainTitle": "Error message",
                "mainText": "An error occurred",
                "acceptButtonTitle": _("Yes"),
                "cancelButtonTitle": _("No"),
                "icon": QIcon(getMedia("question")),
            } | data
        except Exception as e:
            questionData = {
                "titlebarTitle": "Window title",
                "mainTitle": "Error message",
                "mainText": "An error occurred",
                "acceptButtonTitle": _("Yes"),
                "cancelButtonTitle": _("No"),
                "icon": QIcon(getMedia("question")),
            } | data
            report(e)
        self.callInMain.emit(lambda: self.aq(questionData))
        self.qanswer = -1
        while self.qanswer == -1:
            time.sleep(0.05)
        return True if self.qanswer == 1 else False
    
    def aq(self, questionData: dict):
        self.setWindowTitle(questionData["titlebarTitle"])
        self.titleLabel.setText(questionData["mainTitle"])
        self.textLabel.setText(questionData["mainText"])
        self.okButton.setText(questionData["acceptButtonTitle"])
        self.moreInfoButton.setText(questionData["cancelButtonTitle"])
        if QIcon(questionData["icon"]).isNull():
            self.iconLabel.setFixedWidth(10)
        else:
            self.iconLabel.setPixmap(QIcon(questionData["icon"]).pixmap(64, 64))
        wVisible = False
        wExists = False
        if self.parent():
            try:
                if self.parent().window():
                    wExists = True
                    if self.parent().window().isVisible():
                        wVisible = True
                        g: QRect = self.parent().window().geometry()
                        self.show()
                        self.setMinimumWidth(320)
                        self.resize(self.minimumSizeHint())
                        self.move(g.x()+g.width()//2-self.width()//2, g.y()+g.height()//2-self.height()//2)
            except AttributeError:
                print("Parent has no window!")
        if wExists:
            if wVisible:
                self.show()
                globals.app.beep()
            else:
                globals.mainWindow.showWindow()
                self.show()
                globals.app.beep()
        else:
            self.show()
            globals.app.beep()
            
            
    def mousePressEvent(self, event: QMouseEvent) -> None:
        self.mousePressed = True
        self.oldpos = QCursor.pos()-self.window().pos()
        return super().mousePressEvent(event)

    def mouseMoveEvent(self, event: QMouseEvent) -> None:
        if self.mousePressed:
            self.move(QCursor.pos()-self.oldpos)#(self.window().pos()+(QCursor.pos()-self.oldpos))
            self.oldpos = self.oldpos = QCursor.pos()-self.window().pos()
        return super().mouseMoveEvent(event)
    
    def mouseReleaseEvent(self, event: QMouseEvent) -> None:
        self.mousePressed = False
        return super().mouseReleaseEvent(event)
   
class QAnnouncements(QLabel):
    callInMain = Signal(object)

    def __init__(self):
        super().__init__()
        self.area = SmoothScrollArea()
        self.setMaximumWidth(self.getPx(1000))
        self.callInMain.connect(lambda f: f())
        self.setFixedHeight(self.getPx(110))
        self.setAlignment(Qt.AlignHCenter | Qt.AlignVCenter)
        self.setStyleSheet(f"#subtitleLabel{{border-bottom-left-radius: {self.getPx(4)}px;border-bottom-right-radius: {self.getPx(4)}px;border-bottom: {self.getPx(1)}px;font-size: 12pt;}}*{{padding: 3px;}}")
        self.setTtext("Fetching latest announcement, please wait...")
        layout = QHBoxLayout()
        layout.setContentsMargins(0, 0, 0, 0)
        self.setContentsMargins(0, 0, 0, 0)
        layout.setSpacing(0)
        self.pictureLabel = QLabel()
        self.pictureLabel.setContentsMargins(0, 0, 0, 0)
        self.pictureLabel.setAlignment(Qt.AlignRight | Qt.AlignVCenter)
        self.textLabel = QLabel()
        self.textLabel.setOpenExternalLinks(True)
        self.textLabel.setContentsMargins(self.getPx(10), 0, self.getPx(10), 0)
        self.textLabel.setAlignment(Qt.AlignLeft | Qt.AlignVCenter)
        layout.addStretch()
        layout.addWidget(self.textLabel, stretch=0)
        layout.addWidget(self.pictureLabel, stretch=0)
        layout.addStretch()
        self.w = QWidget()
        self.w.setObjectName("backgroundWindow")
        self.w.setLayout(layout)
        self.pictureLabel.setText("Loading media...")
        self.w.setContentsMargins(0, 0, 0, 0)
        self.area.setWidget(self.w)
        l = QVBoxLayout()
        l.setSpacing(0)
        l.setContentsMargins(0, self.getPx(5), 0, self.getPx(5))
        l.addWidget(self.area, stretch=1)
        self.area.setWidgetResizable(True)
        self.area.setContentsMargins(0, 0, 0, 0)
        self.area.setObjectName("backgroundWindow")
        self.area.setStyleSheet("border: 0px solid black; padding: 0px; margin: 0px;")
        self.area.setFrameShape(QFrame.NoFrame)
        self.area.setHorizontalScrollBarPolicy(Qt.ScrollBarAsNeeded)
        self.area.setVerticalScrollBarPolicy(Qt.ScrollBarAlwaysOff)
        self.pictureLabel.setFixedHeight(self.area.height())
        self.textLabel.setFixedHeight(self.area.height())
        self.setLayout(l)



    def loadAnnouncements(self, useHttps: bool = True):
        try:
            response = urlopen(f"http{'s' if useHttps else ''}://www.marticliment.com/resources/wingetui.announcement")
            print("🔵 Announcement URL:", response.url)
            response = response.read().decode("utf8")
            self.callInMain.emit(lambda: self.setTtext(""))
            announcement_body = response.split("////")[0].strip().replace("http://", "ignore:").replace("https://", "ignoreSecure:").replace("linkId", "http://marticliment.com/redirect/").replace("linkColor", f"rgb({getColors()[2 if isDark() else 4]})")
            self.callInMain.emit(lambda: self.textLabel.setText(announcement_body))
            announcement_image_url = response.split("////")[1].strip()
            try:
                response = urlopen(announcement_image_url)
                print("🔵 Image URL:", response.url)
                response = response.read()
                self.file =  open(os.path.join(os.path.join(os.path.join(os.path.expanduser("~"), ".wingetui")), "announcement.png"), "wb")
                self.file.write(response)
                self.callInMain.emit(lambda: self.pictureLabel.setText(""))
                self.file.close()
                h = self.area.height()
                self.callInMain.emit(lambda: self.pictureLabel.setFixedHeight(h))
                self.callInMain.emit(lambda: self.textLabel.setFixedHeight(h))
                self.callInMain.emit(lambda: self.pictureLabel.setPixmap(QPixmap(self.file.name).scaledToHeight(h-self.getPx(8), Qt.SmoothTransformation)))
            except Exception as ex:
                s = "Couldn't load the announcement image"+"\n\n"+str(ex)
                self.callInMain.emit(lambda: self.pictureLabel.setText(s))
                print("🟠 Unable to retrieve announcement image")
                print(ex)
        except Exception as e:
            if useHttps:
                self.loadAnnouncements(useHttps=False)
            else:
                s = "Couldn't load the announcements. Please try again later"+"\n\n"+str(e)
                self.callInMain.emit(lambda: self.setTtext(s))
                print("🟠 Unable to retrieve latest announcement")
                print(e)

    def showEvent(self, a0: QShowEvent) -> None:
        return super().showEvent(a0)

    def getPx(self, i: int) -> int:
        return i

    def setTtext(self, a0: str) -> None:
        return super().setText(a0)

    def setText(self, a: str) -> None:
        raise Exception("This member should not be used under any circumstances")

class WelcomeWizardPackageManager(QWidget):
    def __init__(self, text, description, image) -> None:
        super().__init__()
        mainw = QWidget(self)
        mainw.setContentsMargins(0, 0, 0, 0)
        mainw.setObjectName("bgwidget")
        mainw.setAttribute(Qt.WidgetAttribute.WA_StyledBackground, True)
        self.checkbox = SectionCheckBox(text, mainw, margin=0, bigfont=True)
        self.checkbox.setAttribute(Qt.WidgetAttribute.WA_StyledBackground, False)
        self.checkbox.stateChanged.connect(lambda v: (self.description.setEnabled(v), self.image.setEnabled(v)))
        self.checkbox.setFixedHeight(30)
        self.description = QLabel(description)
        self.description.setWordWrap(True)
        self.description.setEnabled(False)
        self.image = QLabel()
        self.image.setPixmap(QPixmap(image).scaledToHeight(64, Qt.TransformationMode.SmoothTransformation))
        h = QHBoxLayout()
        v = QVBoxLayout()
        v.addWidget(self.checkbox)
        v.addWidget(self.description, stretch=1)
        h.addLayout(v, stretch=1)
        h.addWidget(self.image)
        h.setContentsMargins(16, 16, 16, 16)
        h2 = QHBoxLayout()
        h.addStretch()
        mainw.setLayout(h)
        h2.addStretch()
        h2.addWidget(mainw)
        h2.setContentsMargins(0, 0, 0, 0)
        h2.addStretch()
        mainw.setFixedWidth(600)
        self.setLayout(h2)
        if isDark():
            self.setStyleSheet("""#bgwidget{background-color: rgba(255, 255, 255, 5%); border: 1px solid #101010; padding: 16px; border-radius: 16px;}""")
        else:
            self.setStyleSheet("""#bgwidget{background-color: rgba(255, 255, 255, 50%); border: 1px solid #eeeeee; padding: 16px; border-radius: 16px;}""")
        
    def setChecked(self, v: bool) -> None:
        self.checkbox.setChecked(v)
        
    def isChecked(self) -> bool:
        return self.checkbox.isChecked()

class IgnoredUpdatesManager(MovableFramelessWindow):
    def __init__(self, parent: QWidget | None = ...) -> None:
        super().__init__(parent)
        self.setAutoFillBackground(True)
        self.setAttribute(Qt.WidgetAttribute.WA_StyledBackground)
        self.setLayout(QVBoxLayout())
        self.setObjectName("background")
        title = QLabel(_("Ignored updates"))
        title.setContentsMargins(10, 0, 0, 0)
        title.setStyleSheet(f"font-size: 20pt; font-family: \"{globals.dispfont}\";font-weight: bold;")
        image = QLabel()
        image.setPixmap(QPixmap(getMedia("pin_color")).scaledToHeight(32, Qt.TransformationMode.SmoothTransformation))
        image.setFixedWidth(32)
        h = QHBoxLayout()
        h.setContentsMargins(10, 0, 0, 0)
        h.addWidget(image)
        h.addWidget(title)
        h.addStretch()
        self.layout().addLayout(h)
        desc = QLabel(_("The packages listed here won't be taken in account when checking for updates. Double-click them or click the button on their right to stop ignoring their updates."))
        desc.setWordWrap(True)
        self.layout().addWidget(desc)
        self.layout().setContentsMargins(5, 5, 5, 5)
        desc.setContentsMargins(10, 0, 0, 0)
        self.setWindowTitle("\x20")
        self.setMinimumSize(QSize(650, 400))
        self.treewidget = TreeWidget(_("No packages found"))
        self.layout().addWidget(self.treewidget)
        self.treewidget.setColumnCount(4)
        self.treewidget.header().setStretchLastSection(False)
        self.treewidget.header().setSectionResizeMode(0, QHeaderView.Stretch)
        self.treewidget.header().setSectionResizeMode(1, QHeaderView.Fixed)
        self.treewidget.header().setSectionResizeMode(2, QHeaderView.Fixed)
        self.treewidget.header().setSectionResizeMode(3, QHeaderView.Fixed)
        self.treewidget.setColumnWidth(1, 150)
        self.treewidget.setColumnWidth(2, 150)
        self.treewidget.setColumnWidth(3, 0)
        self.treewidget.setHeaderLabels([_("Package ID"), _("Ignored version"), _("Source"), ""])
        self.treewidget.itemDoubleClicked.connect(lambda: self.treewidget.itemWidget(self.treewidget.currentItem(), 3).click())

        self.installIcon = QIcon(getMedia("install"))
        self.versionIcon = QIcon(getMedia("newversion"))
        self.wingetIcon = QIcon(getMedia("winget"))
        self.scoopIcon = QIcon(getMedia("scoop"))
        self.chocolateyIcon = QIcon(getMedia("choco"))
        self.localIcon = QIcon(getMedia("localpc"))
        self.removeIcon = QIcon(getMedia("menu_uninstall"))

        
    def loadItems(self):
        self.treewidget.clear()
        for id in getSettingsValue("BlacklistedUpdates").split(","):
            if id:
                self.addItem(id, _("All versions"), _("Unknown"), BlacklistMethod.Legacy)
        for id, store in GetIgnoredPackageUpdates_Permanent():
            if id and store:
                self.addItem(id, _("All versions"), store.capitalize(), BlacklistMethod.AllVersions)
        for id, version, store in GetIgnoredPackageUpdates_SpecificVersion():
            if id and store:
                self.addItem(id, version, store.capitalize(), BlacklistMethod.SpecificVersion)
        
    def addItem(self, id: str, version: str, store: str, blacklistMethod: BlacklistMethod):
        item = QTreeWidgetItem()
        item.setText(0, id)
        item.setText(1, version)
        item.setText(2, store)
        item.setIcon(0, self.installIcon)
        item.setIcon(1, self.versionIcon)
        if "scoop" in store.lower():
            item.setIcon(2, self.scoopIcon)
        elif "winget" in store.lower():
            item.setIcon(2, self.wingetIcon)
        elif "choco" in store.lower():
            item.setIcon(2, self.chocolateyIcon)
        else:
            item.setIcon(2, self.localIcon)
        self.treewidget.addTopLevelItem(item)
        removeButton = QPushButton()
        removeButton.setIcon(self.removeIcon)
        removeButton.setFixedSize(QSize(24, 24))
        match blacklistMethod:
            case BlacklistMethod.Legacy:
                removeButton.clicked.connect(lambda: self.unBlackistLegacy(id, item))
                
            case BlacklistMethod.SpecificVersion:
                removeButton.clicked.connect(lambda: self.unBlackistSingleVersion(id, version, store, item))
                
            case BlacklistMethod.AllVersions:
                removeButton.clicked.connect(lambda: self.unBlackistAllVersions(id, store, item))
                
        self.treewidget.setItemWidget(item, 3, removeButton)
        
    def unBlackistLegacy(self, id: str, item: QTreeWidgetItem):
        setSettingsValue("BlacklistedUpdates", getSettingsValue("BlacklistedUpdates").replace(id, "").replace(",,", ","))
        i = self.treewidget.takeTopLevelItem(self.treewidget.indexOfTopLevelItem(item))
        del i
        
    def unBlackistAllVersions(self, id: str, store: str, item: QTreeWidgetItem):
        originalList: list[list[str]] = GetIgnoredPackageUpdates_Permanent()
        setSettingsValue("PermanentlyIgnoredPackageUpdates", "")
        for ignoredPackage in originalList:
            if [id, store.lower()] == ignoredPackage:
                continue
            IgnorePackageUpdates_Permanent(ignoredPackage[0], ignoredPackage[1])
        i = self.treewidget.takeTopLevelItem(self.treewidget.indexOfTopLevelItem(item))
        del i

    def unBlackistSingleVersion(self, id: str, version: str, store: str, item: QTreeWidgetItem):
        originalList: list[list[str]] = GetIgnoredPackageUpdates_SpecificVersion()
        setSettingsValue("SingleVersionIgnoredPackageUpdates", "")
        for ignoredPackage in originalList:
            if [id, version, store.lower()] == ignoredPackage:
                continue
            IgnorePackageUpdates_SpecificVersion(ignoredPackage[0], ignoredPackage[1], ignoredPackage[2])
        i = self.treewidget.takeTopLevelItem(self.treewidget.indexOfTopLevelItem(item))
        del i
        
    def resizeEvent(self, event: QResizeEvent) -> None:
        return super().resizeEvent(event)
        
    def showEvent(self, event: QShowEvent) -> None:
        r = ApplyMica(self.winId(), ColorMode=MICAMODE.DARK if isDark() else MICAMODE.LIGHT)
        self.setStyleSheet("#background{background-color:"+("transparent" if r == 0x0 else ("#202020" if isDark() else "white"))+";}")
        self.loadItems()
        return super().showEvent(event)

class SoftwareSection(QWidget):

    addProgram = Signal(object)
    finishLoading = Signal()
    askForScoopInstall = Signal(str)
    setLoadBarValue = Signal(str)
    startAnim = Signal(QVariantAnimation)
    changeBarOrientation = Signal()
    callInMain = Signal(object)
    discoverLabelDefaultWidth: int = 0
    discoverLabelIsSmall: bool = False
    isToolbarSmall: bool = False
    toolbarDefaultWidth: int = 0
    PackageItemReference: dict[Package:TreeWidgetItemWithQAction] = {}
    ItemPackageReference: dict[TreeWidgetItemWithQAction:Package] = {}
    IdPackageReference: dict[str:Package] = {}
    sectionName: str = ""
    packageItems: list[QTreeWidgetItem] = []
    showableItems: list[QTreeWidgetItem] = []
    addedItems: list[QTreeWidgetItem] = []
    shownItems: list[QTreeWidgetItem] = []
    nextItemToShow: int = 0

    PackageManagers: list[PackageManagerModule] = PackageManagersList
    PackagesLoaded: dict[PackageManagerModule:bool] = {}
    for manager in PackageManagers:
        PackagesLoaded[manager] = False

    def __init__(self, parent = None, sectionName: str = "Install"):
        super().__init__(parent = parent)
        self.sectionName = sectionName
        self.infobox = globals.infobox
        self.packageExporter = PackageExporter(self)
        self.setStyleSheet("margin: 0px;")

        self.programbox = QWidget()
        self.callInMain.connect(lambda f: f())

        self.mainLayout = QVBoxLayout()
        self.mainLayout.setContentsMargins(0, 0, 0, 0)
        self.setLayout(self.mainLayout)

        self.reloadButton = QPushButton()
        self.reloadButton.setFixedSize(30, 30)
        self.reloadButton.setStyleSheet("margin-top: 0px;")
        self.reloadButton.clicked.connect(self.startLoadingPackages)
        self.reloadButton.setIcon(QIcon(getMedia("reload")))
        self.reloadButton.setAccessibleName(_("Reload"))

        self.searchButton = QPushButton()
        self.searchButton.setFixedSize(30, 30)
        self.searchButton.setStyleSheet("margin-top: 0px;")
        self.searchButton.clicked.connect(self.filter)
        self.searchButton.setIcon(QIcon(getMedia("search")))
        self.searchButton.setAccessibleName(_("Search"))

        headerLayout = QHBoxLayout()
        headerLayout.setContentsMargins(0, 0, 0, 0)

        self.forceCheckBox = QCheckBox(_("Instant search"))
        self.forceCheckBox.setFixedHeight(30)
        self.forceCheckBox.setLayoutDirection(Qt.RightToLeft)
        self.forceCheckBox.setStyleSheet("margin-top: 0px;")
        self.forceCheckBox.setChecked(True)
        self.forceCheckBox.setChecked(not getSettings(f"DisableInstantSearchOn{sectionName}"))
        self.forceCheckBox.clicked.connect(lambda v: setSettings(f"DisableInstantSearchOn{sectionName}", bool(not v)))
         
        self.query = CustomLineEdit()
        self.query.setPlaceholderText(" PlaceholderText")
        self.query.returnPressed.connect(lambda: (self.filter()))
        self.query.editingFinished.connect(lambda: (self.filter()))
        self.query.textChanged.connect(lambda: self.filter() if self.forceCheckBox.isChecked() else print())
        self.query.setFixedHeight(30)
        self.query.setStyleSheet("margin-top: 0px;")
        self.query.setMinimumWidth(100)
        self.query.setMaximumWidth(250)
        self.query.setBaseSize(250, 30)
        
        sct = QShortcut(QKeySequence("Ctrl+F"), self)
        sct.activated.connect(lambda: (self.query.setFocus(), self.query.setSelection(0, len(self.query.text()))))

        sct = QShortcut(QKeySequence("Ctrl+R"), self)
        sct.activated.connect(self.startLoadingPackages)
        
        sct = QShortcut(QKeySequence("F5"), self)
        sct.activated.connect(self.startLoadingPackages)

        sct = QShortcut(QKeySequence("Esc"), self)
        sct.activated.connect(self.query.clear)
        

        self.SectionImage = QLabel()
        self.SectionImage.setFixedWidth(80)
        headerLayout.addWidget(self.SectionImage)

        v = QVBoxLayout()
        v.setSpacing(0)
        v.setContentsMargins(0, 0, 0, 0)
        self.discoverLabel = QLabel("SectionTitle")
        self.discoverLabel.setStyleSheet(f"font-size: 30pt;font-family: \"{globals.dispfont}\";font-weight: bold;")
        v.addWidget(self.discoverLabel)

        self.titleWidget = QWidget()
        self.titleWidget.setContentsMargins(0, 0, 0, 0)
        self.titleWidget.setFixedHeight(70)
        self.titleWidget.setLayout(v)

        headerLayout.addWidget(self.titleWidget, stretch=1)
        headerLayout.addStretch()
        headerLayout.setContentsMargins(5, 0, 5, 0)
        forceCheckBox = QVBoxLayout()
        forceCheckBox.addWidget(self.forceCheckBox)
        headerLayout.addLayout(forceCheckBox)
        headerLayout.addWidget(self.query)
        headerLayout.addWidget(self.searchButton)
        headerLayout.addWidget(self.reloadButton)

        self.packageListScrollBar = CustomScrollBar()
        self.packageListScrollBar.setOrientation(Qt.Vertical)
        self.packageListScrollBar.valueChanged.connect(lambda v: self.addItemsToTreeWidget() if v>=(self.packageListScrollBar.maximum()-20) else None)

        self.packageList = TreeWidget("")
        self.packageList.setSortingEnabled(True)
        self.packageList.sortByColumn(1, Qt.SortOrder.AscendingOrder)
        self.packageList.setVerticalScrollBar(self.packageListScrollBar)
        self.packageList.connectCustomScrollbar(self.packageListScrollBar)
        self.packageList.setVerticalScrollBarPolicy(Qt.ScrollBarAlwaysOff)
        self.packageList.setVerticalScrollMode(QTreeWidget.ScrollPerPixel)
        self.packageList.setIconSize(QSize(24, 24))
        self.packageList.header().sectionClicked.connect(lambda: self.finishFiltering(self.query.text()))
        self.packageList.currentItemChanged.connect(lambda: self.addItemsToTreeWidget() if self.packageList.indexOfTopLevelItem(self.packageList.currentItem())+20 > self.packageList.topLevelItemCount() else None)


        
        def updateItemState(item: TreeWidgetItemWithQAction, column: int):
            if column == 0:
                item.setText(0, " " if item.checkState(0) == Qt.CheckState.Checked else "")
                if item.checkState(0) == Qt.CheckState.Checked:
                    self.packageList.setCurrentItem(item)
            
        self.packageList.itemChanged.connect(lambda i, c: updateItemState(i, c))

        sct = QShortcut(Qt.Key.Key_Return, self.packageList)
        sct.activated.connect(lambda: self.filter() if self.query.hasFocus() else self.packageList.itemDoubleClicked.emit(self.packageList.currentItem(), 0))
        
        def toggleItemState():
            item = self.packageList.currentItem()
            checked = item.checkState(0) == Qt.CheckState.Checked
            item.setCheckState(0, Qt.CheckState.Unchecked if checked else Qt.CheckState.Checked)

        sct = QShortcut(QKeySequence(Qt.Key_Space), self.packageList)
        sct.activated.connect(toggleItemState)
        
        self.packageList.setContextMenuPolicy(Qt.CustomContextMenu)
        self.packageList.customContextMenuRequested.connect(self.showContextMenu)

        header = self.packageList.header()
        header.setSectionResizeMode(QHeaderView.ResizeToContents)
        header.sectionClicked.connect(lambda: self.finishFiltering(self.query.text()))
        
        self.loadingProgressBar = QProgressBar()
        self.loadingProgressBar.setRange(0, 1000)
        self.loadingProgressBar.setValue(0)
        self.loadingProgressBar.setFixedHeight(4)
        self.loadingProgressBar.setTextVisible(False)
        self.loadingProgressBar.setStyleSheet("margin: 0px; margin-left: 2px;margin-right: 2px;")

        layout = QVBoxLayout()
        w = QWidget()
        w.setLayout(layout)
        w.setMaximumWidth(1300)

        self.bodyWidget = QWidget()
        l = QHBoxLayout()
        l.addWidget(ScrollWidget(self.packageList), stretch=0)
        l.addWidget(w)
        l.setContentsMargins(0, 0, 0, 0)
        l.addWidget(ScrollWidget(self.packageList), stretch=0)
        l.addWidget(self.packageListScrollBar)
        self.bodyWidget.setLayout(l)
        
        self.countLabel = QLabel(_("Searching for packages..."))
        self.packageList.label.setText(self.countLabel.text())
        self.countLabel.setObjectName("greyLabel")
    
        v.addWidget(self.countLabel)
        layout.addLayout(headerLayout)
        self.toolbar = self.getToolbar()
        layout.addWidget(self.toolbar)
        layout.setContentsMargins(0, 0, 0, 0)
        v.addWidget(self.countLabel)
        
        self.informationBanner = ClosableOpaqueMessage()
        self.informationBanner.image.hide()
        self.informationBanner.hide()
        
        layout.addWidget(self.loadingProgressBar)
        layout.addWidget(self.informationBanner)
        hl2 = QHBoxLayout()
        hl2.addWidget(self.packageList)
        hl2.addWidget(self.packageListScrollBar)
        hl2.setSpacing(0)
        hl2.setContentsMargins(0, 0, 0, 0)
        layout.addLayout(hl2)
        self.programbox.setLayout(l)
        self.mainLayout.addWidget(self.programbox, stretch=1)
        self.infobox.hide()

        self.addProgram.connect(self.addItem)

        self.finishLoading.connect(self.finishLoadingIfNeeded)
        self.infobox.addProgram.connect(self.addInstallation)
        self.setLoadBarValue.connect(self.loadingProgressBar.setValue)
        self.startAnim.connect(lambda anim: anim.start())
        self.changeBarOrientation.connect(lambda: self.loadingProgressBar.setInvertedAppearance(not(self.loadingProgressBar.invertedAppearance())))
        
        self.reloadButton.setEnabled(False)
        self.searchButton.setEnabled(False)
        self.query.setEnabled(False)
        
        g = self.packageList.geometry()
        
        self.leftSlow = QPropertyAnimation(self.loadingProgressBar, b"value")
        self.leftSlow.setStartValue(0)
        self.leftSlow.setEndValue(1000)
        self.leftSlow.setDuration(700)
        self.leftSlow.finished.connect(lambda: (self.rightSlow.start(), self.changeBarOrientation.emit()))
        
        self.rightSlow = QPropertyAnimation(self.loadingProgressBar, b"value")
        self.rightSlow.setStartValue(1000)
        self.rightSlow.setEndValue(0)
        self.rightSlow.setDuration(700)
        self.rightSlow.finished.connect(lambda: (self.leftFast.start(), self.changeBarOrientation.emit()))
        
        self.leftFast = QPropertyAnimation(self.loadingProgressBar, b"value")
        self.leftFast.setStartValue(0)
        self.leftFast.setEndValue(1000)
        self.leftFast.setDuration(300)
        self.leftFast.finished.connect(lambda: (self.rightFast.start(), self.changeBarOrientation.emit()))

        self.rightFast = QPropertyAnimation(self.loadingProgressBar, b"value")
        self.rightFast.setStartValue(1000)
        self.rightFast.setEndValue(0)
        self.rightFast.setDuration(300)
        self.rightFast.finished.connect(lambda: (self.leftSlow.start(), self.changeBarOrientation.emit()))
        
    def finishInitialisation(self):
        print(f"🟢 {self.sectionName} tab loaded successfully")
        toolbarWidgets = [self.toolbar.widgetForAction(action) for action in self.toolbar.actions() if self.toolbar.widgetForAction(action) != None and type(self.toolbar.widgetForAction(action)) != TenPxSpacer]
        taborder = [self.forceCheckBox, self.query, self.searchButton, self.reloadButton] + toolbarWidgets + [self.packageList]
        for i in range(len(taborder)-1):
            self.setTabOrder(taborder[i], taborder[i+1])
        self.leftSlow.start()
        self.startLoadingPackages(force = True)

    def showContextMenu(self, pos: QPoint):
        raise NotImplementedError("This function requires being reimplemented")
    
    def getToolbar(self) -> QToolBar:
        raise NotImplementedError("This function requires being reimplemented")
        
    def sharePackage(self, package: QTreeWidgetItem):
        url = f"https://marticliment.com/wingetui/share?pid={package.text(2)}^&pname={package.text(1)}"
        nativeWindowsShare(package.text(2), url, self.window())

    def finishLoadingIfNeeded(self, store: str) -> None:
        raise NotImplementedError("This function requires being reimplemented")

    def resizeEvent(self, event: QResizeEvent):
        self.adjustWidgetsSize()
        return super().resizeEvent(event)
    
    def addItem(self, name: str, id: str, version: str, store: str) -> None:
        raise NotImplementedError("This function requires being reimplemented")

    def addItemsToTreeWidget(self, reset: bool = False):
        if reset:
            for item in self.shownItems:
                item.setHidden(True)
            self.nextItemToShow = 0
            self.shownItems = []
        addedItems = 0
        while addedItems < 100:
            if self.nextItemToShow >= len(self.showableItems):
                break
            itemToAdd = self.showableItems[self.nextItemToShow]
            if itemToAdd not in self.addedItems:
                self.packageList.addTopLevelItem(itemToAdd)
                self.addedItems.append(itemToAdd)
            else:
                itemToAdd.setHidden(False)
            self.shownItems.append(itemToAdd)
            addedItems += 1
            self.nextItemToShow += 1
    
    def filter(self) -> None:
        print(f"🟢 Searching for string \"{self.query.text()}\"")
        Thread(target=lambda: (time.sleep(0.1), self.callInMain.emit(partial(self.finishFiltering, self.query.text())))).start()
        
    def containsQuery(self, item: QTreeWidgetItem, querytext: str) -> bool:
        return querytext in item.text(1).lower().replace("-", "").replace(" ", "") or querytext in item.text(2).lower().replace("-", "").replace(" ", "")
    
    def finishFiltering(self, text: str):
        def getChecked(item: QTreeWidgetItem) -> str:
            return "" if item.checkState(0) == Qt.CheckState.Checked else " "
        def getTitle(item: QTreeWidgetItem) -> str:
            return item.text(1)
        def getID(item: QTreeWidgetItem) -> str:
            return item.text(2)
        def getVersion(item: QTreeWidgetItem) -> str:
            return item.text(3)
        def getSource(item: QTreeWidgetItem) -> str:
            return item.text(4)
        
        if self.query.text() != text:
            return
        self.showableItems = []
        
        sortColumn = self.packageList.sortColumn()
        descendingSort = self.packageList.header().sortIndicatorOrder() == Qt.SortOrder.DescendingOrder
        match sortColumn:
            case 0:
                self.packageItems.sort(key=getChecked, reverse=descendingSort)
            case 1:
                self.packageItems.sort(key=getTitle, reverse=descendingSort)
            case 2:
                self.packageItems.sort(key=getID, reverse=descendingSort)
            case 3:
                self.packageItems.sort(key=getVersion, reverse=descendingSort)
            case 4:
                self.packageItems.sort(key=getSource, reverse=descendingSort)
        
        for item in self.packageItems:
            if text == "":
                self.showableItems = self.packageItems.copy()
            else:
                try:
                    if self.containsQuery(item, text.replace("-", "").replace(" ", "").lower()):
                        self.showableItems.append(item)
                except RuntimeError:
                    print("🟠 RuntimeError on SoftwareSection.finishFiltering")
        found = len(self.showableItems)
        if found == 0:
            if self.packageList.label.text() == "":
                self.packageList.label.show()
                self.packageList.label.setText(_("No packages found matching the input criteria"))
        else:
            if self.packageList.label.text() == _("No packages found matching the input criteria"):
                self.packageList.label.hide()
                self.packageList.label.setText("")
        self.addItemsToTreeWidget(reset = True)
        self.packageList.scrollToItem(self.packageList.currentItem())
    
    def showQuery(self) -> None:
        self.programbox.show()
        self.infobox.hide()

    def openInfo(self, item: QTreeWidgetItem, update: bool = False, uninstall: bool = False, installedVersion: str = "") -> None:
        self.infobox.showPackageDetails(self.ItemPackageReference[item], update, uninstall, installedVersion)
        self.infobox.show()
    
    def loadPackages(self, manager) -> None:
        raise NotImplementedError("This function requires being reimplemented")

    def exportSelectedPackages(self, all: bool = False) -> None:
        """
        Export all selected packages into a file.
        """
        packagesToExport: list[Package] = []
        for item in self.packageItems:
            if item.checkState(0) == Qt.CheckState.Checked or all:
                packagesToExport.append(self.ItemPackageReference[item])
        self.packageExporter.showExportUI(packagesToExport)
        
    def setAllPackagesSelected(self, checked: bool) -> None:
        self.packageList.setSortingEnabled(False)
        for item in self.packageItems:
            item.setCheckState(0, Qt.CheckState.Checked if checked else Qt.CheckState.Unchecked)
        self.packageList.setSortingEnabled(True)

    def startLoadingPackages(self, force: bool = False) -> None:
        for manager in self.PackageManagers: # Stop here if not all package managers loaded
            if not self.PackagesLoaded[manager] and not force:
                return
        for manager in self.PackageManagers:
            self.PackagesLoaded[manager] = False
        self.packageItems = []
        self.PackageItemReference = {}
        self.ItemPackageReference = {}
        self.IdPackageReference = {}
        self.shownItems = []
        self.addedItems = []
        self.loadingProgressBar.show()
        self.reloadButton.setEnabled(False)
        self.searchButton.setEnabled(False)
        self.query.setEnabled(False)
        self.packageList.clear()
        self.query.setText("")
        self.packageList.label.setText(self.countLabel.text())
        
        for manager in self.PackageManagers:
            if manager.isEnabled():
                Thread(target=self.loadPackages, args=(manager,), daemon=True, name=f"{manager.NAME} available packages loader").start()
            else:
                self.PackagesLoaded[manager] = True
                
        self.finishLoadingIfNeeded()
    
    def addInstallation(self, p) -> None:
        globals.installersWidget.addItem(p)
    
    def destroyAnims(self) -> None:
        for anim in (self.leftSlow, self.leftFast, self.rightFast, self.rightSlow):
            anim: QVariantAnimation
            anim.pause()
            anim.stop()
            anim.valueChanged.disconnect()
            anim.finished.disconnect()
            anim.deleteLater()

    def showEvent(self, event: QShowEvent) -> None:
        self.adjustWidgetsSize()
        return super().showEvent(event)

    def adjustWidgetsSize(self) -> None:
        if self.discoverLabelDefaultWidth == 0:
            self.discoverLabelDefaultWidth = self.discoverLabel.sizeHint().width()
        if self.discoverLabelDefaultWidth > self.titleWidget.width():
            if not self.discoverLabelIsSmall:
                self.discoverLabelIsSmall = True
                self.discoverLabel.setStyleSheet(f"font-size: 15pt;font-family: \"{globals.dispfont}\";font-weight: bold;")
        else:
            if self.discoverLabelIsSmall:
                self.discoverLabelIsSmall = False
                self.discoverLabel.setStyleSheet(f"font-size: 30pt;font-family: \"{globals.dispfont}\";font-weight: bold;")

        self.forceCheckBox.setFixedWidth(self.forceCheckBox.sizeHint().width()+10)
        if self.toolbarDefaultWidth == 0:
            self.toolbarDefaultWidth = self.toolbar.sizeHint().width()+2
        if self.toolbarDefaultWidth != 0:
            if self.toolbarDefaultWidth > self.toolbar.width():
                if not self.isToolbarSmall:
                    self.isToolbarSmall = True
                    self.toolbar.setToolButtonStyle(Qt.ToolButtonIconOnly)
            else:
                if self.isToolbarSmall:
                    self.isToolbarSmall = False
                    self.toolbar.setToolButtonStyle(Qt.ToolButtonTextBesideIcon)
        self.forceCheckBox.setFixedWidth(self.forceCheckBox.sizeHint().width()+10)

class ImageViewer(QWidget):
    callInMain = Signal(object)
    def __init__(self, parent=None):
        super().__init__(parent=parent)
        self.callInMain.connect(lambda f: f())
        layout = QHBoxLayout()
        layout.setContentsMargins(0, 0, 0, 0)
        layout.setSpacing(0)
        self.images = {}

        try:
            self.sct = QShortcut(Qt.Key.Key_Escape, self)
            self.sct.activated.connect(lambda: self.close())
        except TypeError:
            pass
        self.setStyleSheet(f"""
        QGroupBox {{
            border: 0px;
        }}
        #backgroundWidget{{
            border-radius: 5px;
            padding: 5px;
            background-color: {'rgba(30, 30, 30, 50%)' if isDark() else 'rgba(255, 255, 255, 75%)'};
            border-radius: 16px;
            border: 1px solid #88888888;
        }}
        QPushButton {{
            background-color: {'rgba(20, 20, 20, 80%)' if isDark() else 'rgba(255, 255, 255, 80%)'};
        }}
        """)

        self.stackedWidget = QStackedWidget()
        self.stackedWidget.setObjectName("backgroundWidget")

        layout.addWidget(self.stackedWidget)
        self.setLayout(layout)

        self.closeButton = QPushButton(QIcon(getMedia("close")), "", self)
        self.closeButton.move(self.width()-40, 0)
        self.closeButton.resize(40, 40)
        self.closeButton.setFlat(True)
        self.closeButton.setStyleSheet("QPushButton{border: none;border-radius:0px;background:transparent;border-top-right-radius: 16px;}QPushButton:hover{background-color:red;}")
        self.closeButton.clicked.connect(lambda: (self.close()))
        self.closeButton.show()


        self.backButton = QPushButton(QIcon(getMedia("left")), "", self)
        try:
            self.bk = QShortcut(QKeySequence(Qt.Key.Key_Left), parent=self)
            self.bk.activated.connect(lambda: self.backButton.click())
        except TypeError:
            pass
        self.backButton.move(0, self.height()//2-24)
        self.backButton.resize(48, 48)
        self.backButton.setFlat(False)
        #self.backButton.setStyleSheet("QPushButton{border: none;border-radius:0px;background:transparent;border-top-right-radius: 16px;}QPushButton:hover{background-color:red;}")
        self.backButton.clicked.connect(lambda: (self.stackedWidget.setCurrentIndex(self.stackedWidget.currentIndex()-1 if self.stackedWidget.currentIndex()>0 else self.stackedWidget.count()-1)))
        self.backButton.show()

        self.nextButton = QPushButton(QIcon(getMedia("right")), "", self)
        try:
            self.nxt = QShortcut(Qt.Key.Key_Right, self)
            self.nxt.activated.connect(lambda: self.nextButton.click())
        except TypeError:
            pass
        self.nextButton.move(self.width()-48, self.height()//2-24)
        self.nextButton.resize(48, 48)
        self.nextButton.setFlat(False)
        #self.nextButton.setStyleSheet("QPushButton{border: none;border-radius:0px;background:transparent;border-top-right-radius: 16px;}QPushButton:hover{background-color:red;}")
        self.nextButton.clicked.connect(lambda: (self.stackedWidget.setCurrentIndex(self.stackedWidget.currentIndex()+1 if self.stackedWidget.currentIndex()<(self.stackedWidget.count()-1) else 0)))
        self.nextButton.show()
        self.hide()


    def resizeEvent(self, event = None):
        self.closeButton.move(self.width()-40, 0)
        self.backButton.move(10, self.height()//2-24)
        self.nextButton.move(self.width()-58, self.height()//2-24)
        for i in range(self.stackedWidget.count()):
            l: QLabel = self.stackedWidget.widget(i)
            l.resize(self.stackedWidget.size())
            pixmap: QPixmap = self.images[l]
            l.setPixmap(pixmap.scaled(l.size(), Qt.AspectRatioMode.KeepAspectRatio, Qt.TransformationMode.SmoothTransformation))
        if(event):
            return super().resizeEvent(event)

    def show(self, index: int = 0) -> None:
        g = QRect(0, 0, self.window().geometry().width(), self.window().geometry().height())
        self.resize(g.width()-100, g.height()-100)
        self.move(50, 50)
        self.raise_()
        self.stackedWidget.setCurrentIndex(index)
        for i in range(self.stackedWidget.count()):
            l: QLabel = self.stackedWidget.widget(i)
            l.resize(self.stackedWidget.size())
            pixmap: QPixmap = self.images[l]
            l.setPixmap(pixmap.scaled(l.size(), Qt.AspectRatioMode.KeepAspectRatio, Qt.TransformationMode.SmoothTransformation))
        return super().show()

    def close(self) -> bool:
        return super().close()

    def hide(self) -> None:
        return super().hide()

    def resetImages(self) -> None:
        del self.images
        self.images = {}
        for i in range(self.stackedWidget.count()):
            widget = self.stackedWidget.widget(0)
            self.stackedWidget.removeWidget(widget)
            widget.close()
            widget.deleteLater()
            del widget

    def addImage(self, pixmap: QPixmap) -> None:
        l = QLabel()
        l.setAlignment(Qt.AlignmentFlag.AlignCenter | Qt.AlignmentFlag.AlignVCenter)
        self.stackedWidget.addWidget(l)
        l.resize(self.stackedWidget.size())
        l.setPixmap(pixmap.scaled(l.size(), Qt.AspectRatioMode.KeepAspectRatio, Qt.TransformationMode.SmoothTransformation))
        self.images[l] = pixmap

    def wheelEvent(self, event: QWheelEvent) -> None:
        if abs(event.angleDelta().x()) <= 30:
            if event.angleDelta().y() < -30:
                self.backButton.click()
            elif event.angleDelta().y() > 30:
                self.nextButton.click()
        else:
            if event.angleDelta().x() < -30:
                self.backButton.click()
            elif event.angleDelta().x() > 30:
                self.nextButton.click()
        return super().wheelEvent(event)

class PackageExporter(MovableFramelessWindow):
    def __init__(self, parent: QWidget | None = ...) -> None:
        super().__init__(parent)
        self.setLayout(QVBoxLayout())
        self.setObjectName("background")
        title = QLabel(_("Export packages"))
        title.setContentsMargins(10, 0, 0, 0)
        title.setStyleSheet(f"font-size: 20pt; font-family: \"{globals.dispfont}\";font-weight: bold;")
        image = QLabel()
        image.setPixmap(QPixmap(getMedia("save")).scaledToHeight(32, Qt.TransformationMode.SmoothTransformation))
        image.setFixedWidth(32)
        h = QHBoxLayout()
        h.setContentsMargins(10, 0, 0, 0)
        h.addWidget(image)
        h.addWidget(title)
        h.addStretch()
        self.layout().addLayout(h)
        desc = QLabel(_("The following packages are going to be exported to a JSON file. No user data or binaries are going to be saved.")+"\n"+_("Please note that packages from certain sources may be not exportable. They have been greyed out and won't be exported."))
        desc.setWordWrap(True)
        self.layout().addWidget(desc)
        desc.setContentsMargins(10, 0, 0, 0)
        self.layout().setContentsMargins(5, 5, 5, 5)
        self.setWindowTitle("\x20")
        self.setMinimumSize(QSize(650, 400))
        self.treewidget = TreeWidget(_("No packages selected"))
        self.layout().addWidget(self.treewidget)
        self.treewidget.setColumnCount(4)
        self.treewidget.header().setStretchLastSection(False)
        self.treewidget.header().setSectionResizeMode(0, QHeaderView.Stretch)
        self.treewidget.header().setSectionResizeMode(1, QHeaderView.Stretch)
        self.treewidget.header().setSectionResizeMode(2, QHeaderView.Fixed)
        self.treewidget.header().setSectionResizeMode(3, QHeaderView.Fixed)
        self.treewidget.setColumnWidth(2, 150)
        self.treewidget.setColumnWidth(3, 0)
        self.treewidget.setHeaderLabels([_("Package Name"), _("Package ID"), _("Source"), ""])
        
        hLayout = QHBoxLayout()
        hLayout.setContentsMargins(0, 0, 5, 5)
        hLayout.addStretch()
        cancelButton = QPushButton(_("Cancel"))
        cancelButton.setFixedHeight(30)
        cancelButton.clicked.connect(self.close)
        hLayout.addWidget(cancelButton)
        exportButton = QPushButton(_("Export"))
        exportButton.clicked.connect(self.exportPackages)
        exportButton.setFixedHeight(30)
        exportButton.setObjectName("AccentButton")
        hLayout.addWidget(exportButton)
        self.layout().addLayout(hLayout)
        
        self.installIcon = QIcon(getMedia("install"))
        self.idIcon = QIcon(getMedia("ID"))
        self.removeIcon = QIcon(getMedia("menu_uninstall"))

    def showExportUI(self, packageList: list[Package]):
        """
        Starts the process of exporting selected packages into a file.
        Receives a list composed of Package objects as the unique parameter
        """
        self.treewidget.clear()
        for package in packageList:
            item = TreeWidgetItemWithQAction()
            item.setText(0, package.Name)
            item.setText(1, package.Id)
            item.setText(2, package.Source)
            item.setIcon(0, self.installIcon)
            item.setIcon(1, self.idIcon)
            item.setIcon(2, package.getSourceIcon())
            if package.getSourceIcon() != Winget.wingetIcon and package.PackageManager == Winget:
                # If the package is not available from winget servers, being the case that the package manager is winget:
                item.setDisabled(True)
            removeButton = QPushButton()
            removeButton.setIcon(self.removeIcon)
            removeButton.setFixedSize(QSize(24, 24))
            removeButton.clicked.connect(lambda: self.treewidget.takeTopLevelItem(self.treewidget.indexOfTopLevelItem(self.treewidget.currentItem())))
            self.treewidget.addTopLevelItem(item)
            self.treewidget.setItemWidget(item, 3, removeButton)
        self.treewidget.label.setVisible(self.treewidget.topLevelItemCount() == 0)
        self.show()
        
    def exportPackages(self) -> None:
        wingetPackagesList = []
        scoopPackageList = []
        chocoPackageList = []
        try:
            for i in range(self.treewidget.topLevelItemCount()):
                item = self.treewidget.topLevelItem(i)
                if item.text(2).lower() == "winget":
                    id = item.text(1).strip()
                    wingetPackage = {"PackageIdentifier": id}
                    wingetPackagesList.append(wingetPackage)
                elif "scoop" in item.text(2).lower():
                    scoopPackage = {"Name": item.text(1)}
                    scoopPackageList.append(scoopPackage)
                elif item.text(2).lower() == "chocolatey":
                    chocoPackage = {"Name": item.text(1)}
                    chocoPackageList.append(chocoPackage)
            wingetDetails = {
                "Argument": "https://cdn.winget.microsoft.com/cache",
                "Identifier" : "Microsoft.Winget.Source_8wekyb3d8bbwe",
                "Name": "winget",
                "Type" : "Microsoft.PreIndexed.Package"
            }
            wingetExportSchema = {
                "$schema" : "https://aka.ms/winget-packages.schema.2.0.json",
                "CreationDate" : "2022-08-16T20:55:44.415-00:00", # TODO: get data automatically
                "Sources": [{
                    "Packages": wingetPackagesList,
                    "SourceDetails": wingetDetails}],
                "WinGetVersion" : "1.4.2161-preview" # TODO: get installed winget version
            }
            scoopExportSchema = {
                "apps": scoopPackageList,
            }
            chocoExportSchema = {
                "apps": chocoPackageList,
            }
            overallSchema = {
                "winget": wingetExportSchema,
                "scoop": scoopExportSchema,
                "chocolatey": chocoExportSchema
            }
            filename = QFileDialog.getSaveFileName(None, _("Save File"), _("Packages"), filter='JSON (*.json)')
            if filename[0] != "" and filename[1]:
                print(f"🔵 Saving JSON to {filename[0]}")
                with open(filename[0], 'w') as f:
                    f.write(json.dumps(overallSchema, indent=4))
                subprocess.run(['explorer.exe', '/select,', os.path.normpath(filename[0])], shell=True)
                self.hide()

        except Exception as e:
            report(e)
                
    def resizeEvent(self, event: QResizeEvent) -> None:
        return super().resizeEvent(event)
        
    def showEvent(self, event: QShowEvent) -> None:
        r = ApplyMica(self.winId(), ColorMode=MICAMODE.DARK if isDark() else MICAMODE.LIGHT)
        self.setStyleSheet("#background{background-color:"+("transparent" if r == 0x0 else ("#202020" if isDark() else "white"))+";}")
        return super().showEvent(event)

class PackageImporter(MovableFramelessWindow):
    def __init__(self, parent: QWidget | None = ...) -> None:
        super().__init__(parent)
        self.setLayout(QVBoxLayout())
        self.setObjectName("background")
        title = QLabel(_("Import packages"))
        title.setContentsMargins(10, 0, 0, 0)
        title.setStyleSheet(f"font-size: 20pt; font-family: \"{globals.dispfont}\";font-weight: bold;")
        image = QLabel()
        image.setPixmap(QPixmap(getMedia("save")).scaledToHeight(32, Qt.TransformationMode.SmoothTransformation))
        image.setFixedWidth(32)
        h = QHBoxLayout()
        h.setContentsMargins(10, 0, 0, 0)
        h.addWidget(image)
        h.addWidget(title)
        h.addStretch()
        self.layout().addLayout(h)
        desc = QLabel(_("The following packages are going to be installed on your system.")+"\n"+_("Please note that certain packages might not be installable, due to the package managers that are enabled on this machine."))
        desc.setWordWrap(True)
        self.layout().addWidget(desc)
        desc.setContentsMargins(10, 0, 0, 0)
        self.layout().setContentsMargins(5, 5, 5, 5)
        self.setWindowTitle("\x20")
        self.setMinimumSize(QSize(650, 400))
        self.treewidget = TreeWidget(_("No packages found"))
        self.layout().addWidget(self.treewidget)
        self.treewidget.setColumnCount(4)
        self.treewidget.header().setStretchLastSection(False)
        self.treewidget.header().setSectionResizeMode(0, QHeaderView.Stretch)
        self.treewidget.header().setSectionResizeMode(1, QHeaderView.Stretch)
        self.treewidget.header().setSectionResizeMode(2, QHeaderView.Fixed)
        self.treewidget.header().setSectionResizeMode(3, QHeaderView.Fixed)
        self.treewidget.header().setSectionResizeMode(4, QHeaderView.Fixed)
        self.treewidget.setColumnWidth(2, 150)
        self.treewidget.setColumnWidth(3, 100)
        self.treewidget.setColumnWidth(4, 0)
        self.treewidget.setHeaderLabels([_("Package Name"), _("Package ID"), _("Version"), _("Source"), ""])
        
        hLayout = QHBoxLayout()
        hLayout.setContentsMargins(0, 0, 5, 5)
        hLayout.addStretch()
        cancelButton = QPushButton(_("Cancel"))
        cancelButton.setFixedHeight(30)
        cancelButton.clicked.connect(self.close)
        hLayout.addWidget(cancelButton)
        installButton = QPushButton(_("Install"))
        installButton.clicked.connect(self.installPackages)
        installButton.setFixedHeight(30)
        installButton.setObjectName("AccentButton")
        hLayout.addWidget(installButton)
        self.layout().addLayout(hLayout)
        
        self.installIcon = QIcon(getMedia("install"))
        self.idIcon = QIcon(getMedia("ID"))
        self.removeIcon = QIcon(getMedia("menu_uninstall"))
        self.versionIcon = QIcon(getMedia("version"))
        self.showImportUI()

    def showImportUI(self):
        """
        Starts the process of installinf selected packages from a file.
        """
        try:
            DISCOVER_SECTION: SoftwareSection = globals.discover
            self.treewidget.clear()
            packageList: list[str] = []
            file = QFileDialog.getOpenFileName(None, _("Select package file"), filter="JSON (*.json)")[0]
            if file != "":
                f = open(file, "r")
                contents = json.load(f)
                f.close()
                try:
                    packages = contents["winget"]["Sources"][0]["Packages"]
                    for pkg in packages:
                        packageList.append(pkg["PackageIdentifier"])
                except KeyError as e:
                    print("🟠 Invalid winget section")
                try:
                    packages = contents["scoop"]["apps"]
                    for pkg in packages:
                        packageList.append(pkg["Name"])
                except KeyError as e:
                    print("🟠 Invalid scoop section")
                try:
                    packages = contents["chocolatey"]["apps"]
                    for pkg in packages:
                        packageList.append(pkg["Name"])
                except KeyError as e:
                    print("🟠 Invalid chocolatey section")
                for packageId in packageList:
                    item = TreeWidgetItemWithQAction()
                    unknownIcon = QIcon(getMedia("question"))
                    self.treewidget.addTopLevelItem(item)
                    if packageId in DISCOVER_SECTION.IdPackageReference:
                        package = DISCOVER_SECTION.IdPackageReference[packageId]
                        item.setText(0, package.Name)
                        item.setText(1, package.Id)
                        item.setText(2, package.Version)
                        item.setText(3, package.Source)
                        item.setIcon(0, self.installIcon)
                        item.setIcon(1, self.idIcon)
                        item.setIcon(2, self.versionIcon)
                        item.setIcon(3, package.getSourceIcon())
                        removeButton = QPushButton()
                        removeButton.setIcon(self.removeIcon)
                        removeButton.setFixedSize(QSize(24, 24))
                        removeButton.clicked.connect(lambda: self.treewidget.takeTopLevelItem(self.treewidget.indexOfTopLevelItem(self.treewidget.currentItem())))
                        self.treewidget.setItemWidget(item, 4, removeButton)
                    else:
                        # If the package is not available from any package manager:
                        item.setText(0, packageId)
                        item.setText(1, packageId)
                        item.setText(2, _("Unknown"))
                        item.setText(3, _("Unknown"))
                        item.setIcon(0, self.installIcon)
                        item.setIcon(1, self.idIcon)
                        item.setIcon(2, unknownIcon)
                        item.setIcon(3, unknownIcon)
                        item.setDisabled(True)
                self.treewidget.label.setVisible(self.treewidget.topLevelItemCount() == 0)
                self.show()
        except Exception as e:
            report(e)

    def installPackages(self) -> None:
        DISCOVER_SECTION: SoftwareSection = globals.discover
        for i in range(self.treewidget.topLevelItemCount()):
            if not self.treewidget.topLevelItem(i).isDisabled():
                try:
                    id = self.treewidget.topLevelItem(i).text(1)
                    item = DISCOVER_SECTION.PackageItemReference[DISCOVER_SECTION.IdPackageReference[id]]
                    DISCOVER_SECTION.installPackageItem(item)
                except Exception as e:
                    report(e)
        self.close()

    def resizeEvent(self, event: QResizeEvent) -> None:
        return super().resizeEvent(event)
        
    def showEvent(self, event: QShowEvent) -> None:
        r = ApplyMica(self.winId(), ColorMode=MICAMODE.DARK if isDark() else MICAMODE.LIGHT)
        self.setStyleSheet("#background{background-color:"+("transparent" if r == 0x0 else ("#202020" if isDark() else "white"))+";}")
        return super().showEvent(event)

class FlowLayout(QLayout):
    # partially Taken from https://github.com/ByteDream/PyQt5-expansion/blob/main/QCustomObjects.py
    def __init__(self, parent=None, margin=0, spacing=-1):
        super().__init__(parent)

        if parent is not None:
            self.setContentsMargins(margin, margin, margin, margin)

        self.setSpacing(spacing)

        self._items = []
        self.__pending_positions = {}

    def __del__(self):
        item = self.takeAt(0)
        while item:
            item = self.takeAt(0)

    def addItem(self, a0: QLayoutItem) -> None:
        try:
            position = self.__pending_positions[a0.widget()]
            self._items.insert(position, a0)
            del self.__pending_positions[a0.widget()]
        except KeyError:
            self._items.append(a0)

    def addWidget(self, w: QWidget, position: int = None) -> None:
        if position:
            self.__pending_positions[w] = position
        super().addWidget(w)

    def count(self):
        return len(self._items)

    def expandingDirections(self):
        return Qt.Orientations(Qt.Orientation(0))

    def itemAt(self, index: int) -> QLayoutItem:
        if 0 <= index < len(self._items):
            return self._items[index]

        return None

    def hasHeightForWidth(self):
        return True

    def heightForWidth(self, width):
        height = self._doLayout(QRect(0, 0, width, 0), True)
        return height

    def minimumSize(self):
        size = QSize()

        for item in self._items:
            size = size.expandedTo(item.minimumSize())

        margin, _, _, _ = self.getContentsMargins()

        size += QSize(2 * margin, 2 * margin)
        return size

    def removeItem(self, a0: QLayoutItem) -> None:
        a0.widget().deleteLater()

    def removeWidget(self, w: QWidget) -> None:
        w.deleteLater()

    def setGeometry(self, rect):
        super().setGeometry(rect)
        self._doLayout(rect, False)

    def sizeHint(self):
        return self.minimumSize()

    def takeAt(self, index: int) -> QLayoutItem:
        if 0 <= index < len(self._items):
            return self._items.pop(index)

        return None

    def _doLayout(self, rect, testOnly):
        """This does the layout. Dont ask me how. Source: https://github.com/baoboa/pyqt5/blob/master/examples/layouts/flowlayout.py"""
        x = rect.x()
        y = rect.y()
        line_height = 0

        for item in self._items:
            wid = item.widget()
            space_x = self.spacing() + wid.style().layoutSpacing(
                QSizePolicy.PushButton,
                QSizePolicy.PushButton,
                Qt.Horizontal)
            space_y = self.spacing() + wid.style().layoutSpacing(
                QSizePolicy.PushButton,
                QSizePolicy.PushButton,
                Qt.Vertical)
            next_x = x + item.sizeHint().width() + space_x
            if next_x - space_x > rect.right() and line_height > 0:
                x = rect.x()
                y = y + line_height + space_y
                next_x = x + item.sizeHint().width() + space_x
                line_height = 0

            if not testOnly:
                item.setGeometry(QRect(QPoint(x, y), item.sizeHint()))

            x = next_x
            line_height = max(line_height, item.sizeHint().height())

        return y + line_height - rect.y()
    
    def clear(self):
        items = self._items.copy()
        for item in items:
            item: QLayoutItem
            self.removeWidget(item.widget())
            self.removeItem(item)


if __name__ == "__main__":
    import __init__<|MERGE_RESOLUTION|>--- conflicted
+++ resolved
@@ -12,34 +12,23 @@
 from PackageManagers.scoop import Scoop
 from PackageManagers.choco import Choco
 from PackageManagers.pip import Pip
-<<<<<<< HEAD
 from PackageManagers.npm import Npm
-=======
->>>>>>> e741cbd5
 from PackageManagers import PackageClasses
 
 PackageManagersList: list[PackageClasses.PackageManagerModule] = [
     Winget,
     Scoop,
     Choco,
-<<<<<<< HEAD
     Pip,
     Npm
-=======
-    Pip
->>>>>>> e741cbd5
 ]
 
 PackagesLoadedDict: dict[PackageClasses.PackageManagerModule:bool] = {
     Winget: False,
     Scoop: False,
     Choco: False,
-<<<<<<< HEAD
     Pip: False,
     Npm: False
-=======
-    Pip: False
->>>>>>> e741cbd5
 }
 
 StaticPackageManagersList: list[PackageClasses.PackageManagerModule] = [
@@ -56,19 +45,12 @@
 
 DynaimcPackageManagersList: list[PackageClasses.DynamicPackageManager] = [
     Pip,
-<<<<<<< HEAD
     Npm
 ]
 
 DynamicPackagesLoadedDict: dict[PackageClasses.PackageManagerModule:bool] = {
     Pip: False,
     Npm: False
-=======
-]
-
-DynamicPackagesLoadedDict: dict[PackageClasses.PackageManagerModule:bool] = {
-    Pip: False
->>>>>>> e741cbd5
 }
 
 class QLinkLabel(QLabel):
