--- conflicted
+++ resolved
@@ -51,31 +51,6 @@
 DynamicPackagesLoadedDict: dict[PackageClasses.PackageManagerModule:bool] = {
     Pip: False,
     Npm: False
-<<<<<<< HEAD
-}
-
-StaticPackageManagersList: list[PackageClasses.PackageManagerModule] = [
-    Winget,
-    Scoop,
-    Choco
-]
-
-StaticPackagesLoadedDict: dict[PackageClasses.PackageManagerModule:bool] = {
-    Winget: False,
-    Scoop: False,
-    Choco: False
-}
-
-DynaimcPackageManagersList: list[PackageClasses.DynamicPackageManager] = [
-    Pip,
-    Npm
-]
-
-DynamicPackagesLoadedDict: dict[PackageClasses.PackageManagerModule:bool] = {
-    Pip: False,
-    Npm: False
-=======
->>>>>>> ef5a407a
 }
 
 class QLinkLabel(QLabel):
